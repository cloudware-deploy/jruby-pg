/************************************************

  pg.c -

  Author: matz 
  created at: Tue May 13 20:07:35 JST 1997

  Author: ematsu
  modified at: Wed Jan 20 16:41:51 1999

  $Author$
  $Date$
************************************************/

#include "pg.h"
#if defined(HAVE_RUBY_ENCODING_H) && HAVE_RUBY_ENCODING_H
# define M17N_SUPPORTED
#endif

#define rb_define_singleton_alias(klass,new,old) rb_define_alias(rb_singleton_class(klass),new,old)

static VALUE rb_cPGconn;
static VALUE rb_cPGresult;
static VALUE rb_ePGError;

static const char *VERSION = "0.10.0";


/* The following functions are part of libpq, but not
 * available from ruby-pg, because they are deprecated,
 * obsolete, or generally not useful:
 *
 * * PQfreemem -- unnecessary: copied to ruby object, then
 *                freed. Ruby object's memory is freed when
 *                it is garbage collected.
 * * PQbinaryTuples -- better to use PQfformat
 * * PQprint -- not very useful
 * * PQsetdb -- not very useful
 * * PQoidStatus -- deprecated, use PQoidValue
 * * PQrequestCancel -- deprecated, use PQcancel
 * * PQfn -- use a prepared statement instead
 * * PQgetline -- deprecated, use PQgetCopyData
 * * PQgetlineAsync -- deprecated, use PQgetCopyData
 * * PQputline -- deprecated, use PQputCopyData
 * * PQputnbytes -- deprecated, use PQputCopyData
 * * PQendcopy -- deprecated, use PQputCopyEnd
 */

/***************************************************************************
 * UTILITY FUNCTIONS
 **************************************************************************/

static void free_pgconn( PGconn * );
static void pgresult_check( VALUE, VALUE );

static PGconn *get_pgconn( VALUE );
static VALUE pgconn_finish( VALUE );
static VALUE pgresult_clear( VALUE );
static VALUE pgresult_aref( VALUE, VALUE );
static VALUE make_column_result_array( VALUE, int );

#ifdef M17N_SUPPORTED
# define ASSOCIATE_INDEX( obj, index_holder ) rb_enc_associate_index((obj), enc_get_index((index_holder)))
static rb_encoding * pgconn_get_client_encoding_as_rb_encoding( PGconn * );
static const char *  pgconn_get_rb_encoding_as_pg_encname( rb_encoding * );
static int enc_get_index( VALUE );
#else
# define ASSOCIATE_INDEX( obj, index_holder ) /* nothing */
#endif

static PQnoticeReceiver default_notice_receiver = NULL;
static PQnoticeProcessor default_notice_processor = NULL;


/*
 * Used to quote the values passed in a Hash to PGconn.init
 * when building the connection string.
 */
static VALUE
pgconn_s_quote_connstr(VALUE string)
{
	char *str,*ptr;
	int i,j=0,len;
	VALUE result;

	Check_Type(string, T_STRING);

	ptr = RSTRING_PTR(string);
	len = RSTRING_LEN(string);
	str = ALLOC_N(char, len * 2 + 2 + 1);
	str[j++] = '\'';
	for(i = 0; i < len; i++) {
		if(ptr[i] == '\'' || ptr[i] == '\\')
			str[j++] = '\\';
		str[j++] = ptr[i];	
	}
	str[j++] = '\'';
	result = rb_str_new(str, j);
	xfree(str);
	return result;
}

static void
free_pgconn(PGconn *conn)
{
	if(conn != NULL)
		PQfinish(conn);
}

static void
free_pgresult(PGresult *result)
{
	if(result != NULL)
		PQclear(result);
}

static PGconn*
get_pgconn(VALUE self)
{
	PGconn *conn;
	Data_Get_Struct(self, PGconn, conn);
	if (conn == NULL) rb_raise(rb_ePGError, "not connected");
	return conn;
}

static PGresult*
get_pgresult(VALUE self)
{
	PGresult *result;
	Data_Get_Struct(self, PGresult, result);
	if (result == NULL) rb_raise(rb_ePGError, "result has been cleared");
	return result;
}

#ifdef M17N_SUPPORTED
static VALUE
new_pgresult(PGresult *result, PGconn *conn)
{
	 VALUE val = Data_Wrap_Struct(rb_cPGresult, NULL, free_pgresult, result);
	 rb_encoding *enc = pgconn_get_client_encoding_as_rb_encoding(conn);
	 rb_enc_set_index(val, rb_enc_to_index(enc));
	 return val;
}
#else
static VALUE
new_pgresult(PGresult *result)
{
	return Data_Wrap_Struct(rb_cPGresult, NULL, free_pgresult, result);
}
# define new_pgresult(result, conn) new_pgresult((result))
#endif

/*
 * Raises appropriate exception if PGresult is
 * in a bad state.
 */
static void
pgresult_check(VALUE rb_pgconn, VALUE rb_pgresult)
{
	VALUE error;
	PGconn *conn = get_pgconn(rb_pgconn);
	PGresult *result;
	Data_Get_Struct(rb_pgresult, PGresult, result);

	if(result == NULL)
	{
		error = rb_exc_new2(rb_ePGError, PQerrorMessage(conn));
	}
	else
	{
		switch (PQresultStatus(result))
		{
		case PGRES_TUPLES_OK:
		case PGRES_COPY_OUT:
		case PGRES_COPY_IN:
		case PGRES_EMPTY_QUERY:
		case PGRES_COMMAND_OK:
			return;
		case PGRES_BAD_RESPONSE:
		case PGRES_FATAL_ERROR:
		case PGRES_NONFATAL_ERROR:
			error = rb_exc_new2(rb_ePGError, PQresultErrorMessage(result));
			break;
		default:
			error = rb_exc_new2(rb_ePGError,
				"internal error : unknown result status.");
		}
	}

	rb_iv_set(error, "@connection", rb_pgconn);
	rb_iv_set(error, "@result", rb_pgresult);
	rb_exc_raise(error);
	return;
}

static void
notice_receiver_proxy(void *arg, const PGresult *result)
{
	VALUE proc;
	VALUE self = (VALUE)arg;

	if ((proc = rb_iv_get(self, "@notice_receiver")) != Qnil) {
		rb_funcall(proc, rb_intern("call"), 1, 
			Data_Wrap_Struct(rb_cPGresult, NULL, NULL, (PGresult*)result));
	}
	return;
}

static void
notice_processor_proxy(void *arg, const char *message)
{
	VALUE proc;
	VALUE self = (VALUE)arg;

	if ((proc = rb_iv_get(self, "@notice_processor")) != Qnil) {
		rb_funcall(proc, rb_intern("call"), 1, rb_tainted_str_new2(message));
	}
	return;
}

/*
 * Appends key='val' to conninfo_rstr
 */
static void
build_key_value_string(VALUE conninfo_rstr, char *key, VALUE val)
{
	if(val != Qnil) {
		if(RSTRING_LEN(conninfo_rstr) > 0)
			rb_str_cat2(conninfo_rstr, " ");
		rb_str_cat2(conninfo_rstr, key);
		rb_str_cat2(conninfo_rstr, "=");
		rb_str_concat(conninfo_rstr, 
			pgconn_s_quote_connstr(rb_obj_as_string(val)));
	}
	return;
}

static VALUE
parse_connect_args(int argc, VALUE *argv, VALUE self)
{
	VALUE args,arg;
	VALUE conninfo_rstr = rb_str_new("",0);
	char *host, *port, *opt, *tty, *dbname, *login, *pwd;
	host = port = opt = tty = dbname = login = pwd = NULL;

	rb_scan_args(argc, argv, "0*", &args); 
	if (RARRAY_LEN(args) == 1) { 
		arg = rb_ary_entry(args,0);
		if(TYPE(arg) == T_HASH) {
			build_key_value_string(conninfo_rstr, "host", 
				rb_hash_aref(arg, ID2SYM(rb_intern("host"))));
			build_key_value_string(conninfo_rstr, "hostaddr", 
				rb_hash_aref(arg, ID2SYM(rb_intern("hostaddr"))));
			build_key_value_string(conninfo_rstr, "port", 
				rb_hash_aref(arg, ID2SYM(rb_intern("port"))));
			build_key_value_string(conninfo_rstr, "dbname", 
				rb_hash_aref(arg, ID2SYM(rb_intern("dbname"))));
			build_key_value_string(conninfo_rstr, "user", 
				rb_hash_aref(arg, ID2SYM(rb_intern("user"))));
			build_key_value_string(conninfo_rstr, "password", 
				rb_hash_aref(arg, ID2SYM(rb_intern("password"))));
			build_key_value_string(conninfo_rstr, "connect_timeout", 
				rb_hash_aref(arg, ID2SYM(rb_intern("connect_timeout"))));
			build_key_value_string(conninfo_rstr, "options", 
				rb_hash_aref(arg, ID2SYM(rb_intern("options"))));
			build_key_value_string(conninfo_rstr, "tty", 
				rb_hash_aref(arg, ID2SYM(rb_intern("tty"))));
			build_key_value_string(conninfo_rstr, "sslmode", 
				rb_hash_aref(arg, ID2SYM(rb_intern("sslmode"))));
			build_key_value_string(conninfo_rstr, "krbsrvname", 
				rb_hash_aref(arg, ID2SYM(rb_intern("krbsrvname"))));
			build_key_value_string(conninfo_rstr, "gsslib", 
				rb_hash_aref(arg, ID2SYM(rb_intern("gsslib"))));
			build_key_value_string(conninfo_rstr, "service", 
				rb_hash_aref(arg, ID2SYM(rb_intern("service"))));
		}
		else if(TYPE(arg) == T_STRING) {
			conninfo_rstr = arg;
		}
		else {
			rb_raise(rb_eArgError, 
				"Expecting String or Hash as single argument");
		}
	}
	else if (RARRAY_LEN(args) == 7) {
		build_key_value_string(conninfo_rstr, "host", rb_ary_entry(args,0));
		build_key_value_string(conninfo_rstr, "port", rb_ary_entry(args,1));
		build_key_value_string(conninfo_rstr, "options", rb_ary_entry(args,2));
		build_key_value_string(conninfo_rstr, "tty", rb_ary_entry(args,3));
		build_key_value_string(conninfo_rstr, "dbname", rb_ary_entry(args,4));
		build_key_value_string(conninfo_rstr, "user", rb_ary_entry(args,5));
		build_key_value_string(conninfo_rstr, "password", rb_ary_entry(args,6));
	}
	else {
		rb_raise( rb_eArgError, 
				  "Expected connection info string, hash, or 7 separate arguments, got a %s.",
				  RSTRING_PTR(rb_obj_classname( args )) );
	}

	return conninfo_rstr;
}

/********************************************************************
 *
 * Document-class: PGError
 *
 * This is the exception class raised when an error is returned from
 * a libpq API call.
 * 
 * The attributes +connection+ and +result+ are set to the connection
 * object and result set object, respectively.
 *
 * If the connection object or result set object is not available from
 * the context in which the error was encountered, it is +nil+.
 */

/********************************************************************
 * 
 * Document-class: PGconn
 *
 * The class to access PostgreSQL RDBMS, based on the libpq interface, 
 * provides convenient OO methods to interact with PostgreSQL.
 *
 * For example, to send query to the database on the localhost:
 *    require 'pg'
 *    conn = PGconn.open(:dbname => 'test')
 *    res = conn.exec('SELECT $1 AS a, $2 AS b, $3 AS c',[1, 2, nil])
 *    # Equivalent to:
 *    #  res  = conn.exec('SELECT 1 AS a, 2 AS b, NULL AS c')
 *
 * See the PGresult class for information on working with the results of a query.
 *
 */

static VALUE
pgconn_alloc(VALUE klass)
{
	return Data_Wrap_Struct(klass, NULL, free_pgconn, NULL);
}

/**************************************************************************
 * PGconn SINGLETON METHODS
 **************************************************************************/

/*
 * Document-method: new
 *
 * call-seq:
 *    PGconn.new(connection_hash) -> PGconn
 *    PGconn.new(connection_string) -> PGconn
 *    PGconn.new(host, port, options, tty, dbname, login, password) ->  PGconn
 * 
 * Create a connection to the specified server.
 * 
 * [+host+]
 *   server hostname
 * [+hostaddr+]
 *   server address (avoids hostname lookup, overrides +host+)
 * [+port+]
 *   server port number
 * [+dbname+]
 *   connecting database name
 * [+user+]
 *   login user name
 * [+password+]
 *   login password
 * [+connect_timeout+]
 *   maximum time to wait for connection to succeed
 * [+options+]
 *   backend options
 * [+tty+]
 *   (ignored in newer versions of PostgreSQL)
 * [+sslmode+]
 *   (disable|allow|prefer|require)
 * [+krbsrvname+]
 *   kerberos service name
 * [+gsslib+]
 *   GSS library to use for GSSAPI authentication
 * [+service+]
 *   service name to use for additional parameters
 * 
 * Examples:
 * 
 *   # As a Hash
 *   PGconn.connect( :dbname => 'test', :port => 5432 )
 *   
 *   # As a String
 *   PGconn.connect( "dbname=test port=5432" )
 *   
 *   # As an Array
 *   PGconn.connect( nil, 5432, nil, nil, 'test', nil, nil )
 *  
 * If the Ruby default internal encoding is set (i.e., Encoding.default_internal != nil), the
 * connection will have its +client_encoding+ set accordingly.
 * 
 * @raises [PGError] if the connection fails.
 */
static VALUE
pgconn_init(int argc, VALUE *argv, VALUE self)
{
	PGconn *conn = NULL;
	VALUE conninfo;
	VALUE error;
#ifdef M17N_SUPPORTED	
	rb_encoding *enc;
	const char *encname;
#endif

	conninfo = parse_connect_args(argc, argv, self);
	conn = PQconnectdb(StringValuePtr(conninfo));

	if(conn == NULL)
		rb_raise(rb_ePGError, "PQconnectStart() unable to allocate structure");

	Check_Type(self, T_DATA);
	DATA_PTR(self) = conn;

	if (PQstatus(conn) == CONNECTION_BAD) {
		error = rb_exc_new2(rb_ePGError, PQerrorMessage(conn));
		rb_iv_set(error, "@connection", self);
		rb_exc_raise(error);
	}

#ifdef M17N_SUPPORTED
	/* If Ruby has its Encoding.default_internal set, set PostgreSQL's client_encoding 
	 * to match */
	if (( enc = rb_default_internal_encoding() )) {
		encname = pgconn_get_rb_encoding_as_pg_encname( enc );
		if ( PQsetClientEncoding(conn, encname) != 0 )
			rb_warn( "Failed to set the default_internal encoding to %s: '%s'",
			         encname, PQerrorMessage(conn) );
	}
#endif

	if (rb_block_given_p()) {
		return rb_ensure(rb_yield, self, pgconn_finish, self);
	}
	return self;
}

/*
 * call-seq:
 *    PGconn.connect_start(connection_hash)       -> PGconn
 *    PGconn.connect_start(connection_string)     -> PGconn
 *    PGconn.connect_start(host, port, options, tty, dbname, login, password) ->  PGconn
 *
 * This is an asynchronous version of PGconn.connect().
 *
 * Use PGconn#connect_poll to poll the status of the connection.
 *
 * NOTE: this does *not* set the connection's +client_encoding+ for you if 
 * Encoding.default_internal is set. To set it after the connection is established, 
 * call PGconn#internal_encoding=. You can also set it automatically by setting 
 * ENV['PGCLIENTENCODING'], or include the 'options' connection parameter.
 * 
 */
static VALUE
pgconn_s_connect_start(int argc, VALUE *argv, VALUE self)
{
	PGconn *conn = NULL;
	VALUE rb_conn;
	VALUE conninfo;
	VALUE error;

	/*
	 * PGconn.connect_start must act as both alloc() and initialize()
	 * because it is not invoked by calling new().
	 */
	rb_conn = pgconn_alloc(rb_cPGconn);

	conninfo = parse_connect_args(argc, argv, self);
	conn = PQconnectStart(StringValuePtr(conninfo));

	if(conn == NULL)
		rb_raise(rb_ePGError, "PQconnectStart() unable to allocate structure");
	if (PQstatus(conn) == CONNECTION_BAD) {
		error = rb_exc_new2(rb_ePGError, PQerrorMessage(conn));
		rb_iv_set(error, "@connection", self);
		rb_exc_raise(error);
	}

	Check_Type(rb_conn, T_DATA);
	DATA_PTR(rb_conn) = conn;

	if (rb_block_given_p()) {
		return rb_ensure(rb_yield, self, pgconn_finish, self);
	}
	return rb_conn;
}

/*
 * call-seq:
 *    PGconn.conndefaults() -> Array
 *
 * Returns an array of hashes. Each hash has the keys:
 * [+:keyword+]
 *   the name of the option
 * [+:envvar+]
 *   the environment variable to fall back to
 * [+:compiled+]
 *   the compiled in option as a secondary fallback
 * [+:val+]
 *   the option's current value, or +nil+ if not known
 * [+:label+]
 *   the label for the field
 * [+:dispchar+]
 *   "" for normal, "D" for debug, and "*" for password
 * [+:dispsize+]
 *   field size
 */
static VALUE
pgconn_s_conndefaults(VALUE self)
{
	PQconninfoOption *options = PQconndefaults();
	VALUE ary = rb_ary_new();
	VALUE hash;
	int i = 0;

	for(i = 0; options[i].keyword != NULL; i++) {
		hash = rb_hash_new();
		if(options[i].keyword)
			rb_hash_aset(hash, ID2SYM(rb_intern("keyword")), 
				rb_str_new2(options[i].keyword));
		if(options[i].envvar)
			rb_hash_aset(hash, ID2SYM(rb_intern("envvar")), 
				rb_str_new2(options[i].envvar));
		if(options[i].compiled)
			rb_hash_aset(hash, ID2SYM(rb_intern("compiled")), 
				rb_str_new2(options[i].compiled));
		if(options[i].val)
			rb_hash_aset(hash, ID2SYM(rb_intern("val")), 
				rb_str_new2(options[i].val));
		if(options[i].label)
			rb_hash_aset(hash, ID2SYM(rb_intern("label")), 
				rb_str_new2(options[i].label));
		if(options[i].dispchar)
			rb_hash_aset(hash, ID2SYM(rb_intern("dispchar")), 
				rb_str_new2(options[i].dispchar));
		rb_hash_aset(hash, ID2SYM(rb_intern("dispsize")), 
			INT2NUM(options[i].dispsize));
		rb_ary_push(ary, hash);
	}
	PQconninfoFree(options);
	return ary;
}


/*
 * call-seq:
 *    PGconn.encrypt_password( password, username ) -> String
 *
 * This function is intended to be used by client applications that
 * send commands like: +ALTER USER joe PASSWORD 'pwd'+.
 * The arguments are the cleartext password, and the SQL name 
 * of the user it is for.
 *
 * Return value is the encrypted password.
 */
static VALUE
pgconn_s_encrypt_password(VALUE self, VALUE password, VALUE username)
{
	char *encrypted = NULL;
	VALUE rval = Qnil;

	Check_Type(password, T_STRING);
	Check_Type(username, T_STRING);

	encrypted = PQencryptPassword(StringValuePtr(password), StringValuePtr(username));
	rval = rb_str_new2( encrypted );
	PQfreemem( encrypted );

	OBJ_INFECT( rval, password );
	OBJ_INFECT( rval, username );

	return rval;
}


/*
 * call-seq:
 *    PGconn.isthreadsafe() -> Boolean
 *
 * Returns +true+ if libpq is thread safe, +false+ otherwise.
 */
static VALUE
pgconn_s_isthreadsafe(VALUE self)
{
	return PQisthreadsafe() ? Qtrue : Qfalse;
}

/**************************************************************************
 * PGconn INSTANCE METHODS
 **************************************************************************/

/*
 * call-seq:
 *    conn.connect_poll() -> Fixnum
 *
 * Returns one of:
 * [+PGRES_POLLING_READING+]
 *   wait until the socket is ready to read
 * [+PGRES_POLLING_WRITING+]
 *   wait until the socket is ready to write
 * [+PGRES_POLLING_FAILED+]
 *   the asynchronous connection has failed
 * [+PGRES_POLLING_OK+]
 *   the asynchronous connection is ready
 *
 * Example:
 *   conn = PGconn.connect_start("dbname=mydatabase")
 *   socket = IO.for_fd(conn.socket)
 *   status = conn.connect_poll
 *   while(status != PGconn::PGRES_POLLING_OK) do
 *     # do some work while waiting for the connection to complete
 *     if(status == PGconn::PGRES_POLLING_READING)
 *       if(not select([socket], [], [], 10.0))
 *         raise "Asynchronous connection timed out!"
 *       end
 *     elsif(status == PGconn::PGRES_POLLING_WRITING)
 *       if(not select([], [socket], [], 10.0))
 *         raise "Asynchronous connection timed out!"
 *       end
 *     end
 *     status = conn.connect_poll
 *   end
 *   # now conn.status == CONNECTION_OK, and connection
 *   # is ready.
 */
static VALUE
pgconn_connect_poll(VALUE self)
{
	PostgresPollingStatusType status;
	status = PQconnectPoll(get_pgconn(self));
	return INT2FIX((int)status);
}

/*
 * call-seq:
 *    conn.finish()
 *
 * Closes the backend connection.
 */
static VALUE
pgconn_finish(VALUE self)
{
	PQfinish(get_pgconn(self));
	DATA_PTR(self) = NULL;
	return Qnil;
}

/*
 * call-seq:
 *    conn.reset()
 *
 * Resets the backend connection. This method closes the 
 * backend connection and tries to re-connect.
 */
static VALUE
pgconn_reset(VALUE self)
{
	PQreset(get_pgconn(self));
	return self;
}

/*
 * call-seq:
 *    conn.reset_start() -> nil
 *
 * Initiate a connection reset in a nonblocking manner.
 * This will close the current connection and attempt to
 * reconnect using the same connection parameters.
 * Use PGconn#reset_poll to check the status of the 
 * connection reset.
 */
static VALUE
pgconn_reset_start(VALUE self)
{
	if(PQresetStart(get_pgconn(self)) == 0)
		rb_raise(rb_ePGError, "reset has failed");
	return Qnil;
}

/*
 * call-seq:
 *    conn.reset_poll -> Fixnum
 *
 * Checks the status of a connection reset operation.
 * See PGconn#connect_start and PGconn#connect_poll for
 * usage information and return values.
 */
static VALUE
pgconn_reset_poll(VALUE self)
{
	PostgresPollingStatusType status;
	status = PQresetPoll(get_pgconn(self));
	return INT2FIX((int)status);
}

/*
 * call-seq:
 *    conn.db()
 *
 * Returns the connected database name.
 */
static VALUE
pgconn_db(VALUE self)
{
	char *db = PQdb(get_pgconn(self));
	if (!db) return Qnil;
	return rb_tainted_str_new2(db);
}

/*
 * call-seq:
 *    conn.user()
 *
 * Returns the authenticated user name.
 */
static VALUE
pgconn_user(VALUE self)
{
	char *user = PQuser(get_pgconn(self));
	if (!user) return Qnil;
	return rb_tainted_str_new2(user);
}

/*
 * call-seq:
 *    conn.pass()
 *
 * Returns the authenticated user name.
 */
static VALUE
pgconn_pass(VALUE self)
{
	char *user = PQpass(get_pgconn(self));
	if (!user) return Qnil;
	return rb_tainted_str_new2(user);
}

/*
 * call-seq:
 *    conn.host()
 *
 * Returns the connected server name.
 */
static VALUE
pgconn_host(VALUE self)
{
	char *host = PQhost(get_pgconn(self));
	if (!host) return Qnil;
	return rb_tainted_str_new2(host);
}

/*
 * call-seq:
 *    conn.port()
 *
 * Returns the connected server port number.
 */
static VALUE
pgconn_port(VALUE self)
{
	char* port = PQport(get_pgconn(self));
	return INT2NUM(atol(port));
}

/*
 * call-seq:
 *    conn.tty()
 *
 * Returns the connected pgtty. (Obsolete)
 */
static VALUE
pgconn_tty(VALUE self)
{
	char *tty = PQtty(get_pgconn(self));
	if (!tty) return Qnil;
	return rb_tainted_str_new2(tty);
}

/*
 * call-seq:
 *    conn.options()
 *
 * Returns backend option string.
 */
static VALUE
pgconn_options(VALUE self)
{
	char *options = PQoptions(get_pgconn(self));
	if (!options) return Qnil;
	return rb_tainted_str_new2(options);
}

/*
 * call-seq:
 *    conn.status()
 *
 * Returns status of connection : CONNECTION_OK or CONNECTION_BAD
 */
static VALUE
pgconn_status(VALUE self)
{
	return INT2NUM(PQstatus(get_pgconn(self)));
}

/*
 * call-seq:
 *    conn.transaction_status()
 *
 * returns one of the following statuses:
 *   PQTRANS_IDLE    = 0 (connection idle)
 *   PQTRANS_ACTIVE  = 1 (command in progress)
 *   PQTRANS_INTRANS = 2 (idle, within transaction block)
 *   PQTRANS_INERROR = 3 (idle, within failed transaction)
 *   PQTRANS_UNKNOWN = 4 (cannot determine status)
 */
static VALUE
pgconn_transaction_status(VALUE self)
{
	return INT2NUM(PQtransactionStatus(get_pgconn(self)));
}

/*
 * call-seq:
 *    conn.parameter_status( param_name ) -> String
 *
 * Returns the setting of parameter _param_name_, where
 * _param_name_ is one of
 * * +server_version+
 * * +server_encoding+
 * * +client_encoding+ 
 * * +is_superuser+
 * * +session_authorization+
 * * +DateStyle+
 * * +TimeZone+
 * * +integer_datetimes+
 * * +standard_conforming_strings+
 * 
 * Returns nil if the value of the parameter is not known.
 */
static VALUE
pgconn_parameter_status(VALUE self, VALUE param_name)
{
	const char *ret = PQparameterStatus(get_pgconn(self), 
			StringValuePtr(param_name));
	if(ret == NULL)
		return Qnil;
	else
		return rb_tainted_str_new2(ret);
}

/*
 * call-seq:
 *   conn.protocol_version -> Integer
 *
 * The 3.0 protocol will normally be used when communicating with PostgreSQL 7.4 
 * or later servers; pre-7.4 servers support only protocol 2.0. (Protocol 1.0 is 
 * obsolete and not supported by libpq.)
 */
static VALUE
pgconn_protocol_version(VALUE self)
{
	return INT2NUM(PQprotocolVersion(get_pgconn(self)));
}

/* 
 * call-seq: 
 *   conn.server_version -> Integer
 * 
 * The number is formed by converting the major, minor, and revision
 * numbers into two-decimal-digit numbers and appending them together.
 * For example, version 7.4.2 will be returned as 70402, and version
 * 8.1 will be returned as 80100 (leading zeroes are not shown). Zero
 * is returned if the connection is bad.
 * 
 */
static VALUE
pgconn_server_version(VALUE self)
{
	return INT2NUM(PQserverVersion(get_pgconn(self)));
}

/*
 * call-seq:
 *    conn.error() -> String
 *
 * Returns the error message about connection.
 */
static VALUE
pgconn_error_message(VALUE self)
{
	char *error = PQerrorMessage(get_pgconn(self));
	if (!error) return Qnil;
	return rb_tainted_str_new2(error);
}

/*
 * call-seq:
 *    conn.socket() -> Fixnum
 *
 * Returns the socket's file descriptor for this connection.
 */
static VALUE
pgconn_socket(VALUE self)
{
	int sd;
	if( (sd = PQsocket(get_pgconn(self))) < 0)
		rb_raise(rb_ePGError, "Can't get socket descriptor");
	return INT2NUM(sd);
}


/*
 * call-seq:
 *    conn.backend_pid() -> Fixnum
 *
 * Returns the process ID of the backend server
 * process for this connection.
 * Note that this is a PID on database server host.
 */
static VALUE
pgconn_backend_pid(VALUE self)
{
	return INT2NUM(PQbackendPID(get_pgconn(self)));
}

/*
 * call-seq:
 *    conn.connection_needs_password() -> Boolean
 *
 * Returns +true+ if the authentication method required a
 * password, but none was available. +false+ otherwise.
 */
static VALUE
pgconn_connection_needs_password(VALUE self)
{
	return PQconnectionNeedsPassword(get_pgconn(self)) ? Qtrue : Qfalse;
}

/*
 * call-seq:
 *    conn.connection_used_password() -> Boolean
 *
 * Returns +true+ if the authentication method used
 * a caller-supplied password, +false+ otherwise.
 */
static VALUE
pgconn_connection_used_password(VALUE self)
{
	return PQconnectionUsedPassword(get_pgconn(self)) ? Qtrue : Qfalse;
}


//TODO get_ssl


/*
 * call-seq:
 *    conn.exec(sql [, params, result_format ] ) -> PGresult
 *    conn.exec(sql [, params, result_format ] ) {|pg_result| block }
 *
 * Sends SQL query request specified by _sql_ to PostgreSQL.
 * Returns a PGresult instance on success.
 * On failure, it raises a PGError exception.
 *
 * +params+ is an optional array of the bind parameters for the SQL query.
 * Each element of the +params+ array may be either:
 *   a hash of the form:
 *     {:value  => String (value of bind parameter)
 *      :type   => Fixnum (oid of type of bind parameter)
 *      :format => Fixnum (0 for text, 1 for binary)
 *     }
 *   or, it may be a String. If it is a string, that is equivalent to the hash:
 *     { :value => <string value>, :type => 0, :format => 0 }
 * 
 * PostgreSQL bind parameters are represented as $1, $1, $2, etc.,
 * inside the SQL query. The 0th element of the +params+ array is bound
 * to $1, the 1st element is bound to $2, etc. +nil+ is treated as +NULL+.
 * 
 * If the types are not specified, they will be inferred by PostgreSQL.
 * Instead of specifying type oids, it's recommended to simply add
 * explicit casts in the query to ensure that the right type is used.
 *
 * For example: "SELECT $1::int"
 *
 * The optional +result_format+ should be 0 for text results, 1
 * for binary.
 *
 * If the optional code block is given, it will be passed <i>result</i> as an argument, 
 * and the PGresult object will  automatically be cleared when the block terminates. 
 * In this instance, <code>conn.exec</code> returns the value of the block.
 */
static VALUE
pgconn_exec(int argc, VALUE *argv, VALUE self)
{
	PGconn *conn = get_pgconn(self);
	PGresult *result = NULL;
	VALUE rb_pgresult;
	VALUE command, params, in_res_fmt;
	VALUE param, param_type, param_value, param_format;
	VALUE param_value_tmp;
	VALUE sym_type, sym_value, sym_format;
	VALUE gc_array;
	int i=0;
	int nParams;
	Oid *paramTypes;
	char ** paramValues;
	int *paramLengths;
	int *paramFormats;
	int resultFormat;

	rb_scan_args(argc, argv, "12", &command, &params, &in_res_fmt);

	Check_Type(command, T_STRING);

	/* If called with no parameters, use PQexec */
	if(NIL_P(params)) {
		result = PQexec(conn, StringValuePtr(command));
		rb_pgresult = new_pgresult(result, conn);
		pgresult_check(self, rb_pgresult);
		if (rb_block_given_p()) {
			return rb_ensure(rb_yield, rb_pgresult, 
				pgresult_clear, rb_pgresult);
		}
		return rb_pgresult;
	}

	/* If called with parameters, and optionally result_format,
	 * use PQexecParams
	 */
	Check_Type(params, T_ARRAY);

	if(NIL_P(in_res_fmt)) {
		resultFormat = 0;
	}
	else {
		resultFormat = NUM2INT(in_res_fmt);
	}

	gc_array = rb_ary_new();
	rb_gc_register_address(&gc_array);
	sym_type = ID2SYM(rb_intern("type"));
	sym_value = ID2SYM(rb_intern("value"));
	sym_format = ID2SYM(rb_intern("format"));
	nParams = RARRAY_LEN(params);
	paramTypes = ALLOC_N(Oid, nParams); 
	paramValues = ALLOC_N(char *, nParams);
	paramLengths = ALLOC_N(int, nParams);
	paramFormats = ALLOC_N(int, nParams);
	for(i = 0; i < nParams; i++) {
		param = rb_ary_entry(params, i);
		if (TYPE(param) == T_HASH) {
			param_type = rb_hash_aref(param, sym_type);
			param_value_tmp = rb_hash_aref(param, sym_value);
			if(param_value_tmp == Qnil)
				param_value = param_value_tmp;
			else
				param_value = rb_obj_as_string(param_value_tmp);
			param_format = rb_hash_aref(param, sym_format);
		}
		else {
			param_type = Qnil;
			if(param == Qnil)
				param_value = param;
			else
				param_value = rb_obj_as_string(param);
			param_format = Qnil;
		}

		if(param_type == Qnil)
			paramTypes[i] = 0;
		else
			paramTypes[i] = NUM2INT(param_type);

		if(param_value == Qnil) {
			paramValues[i] = NULL;
			paramLengths[i] = 0;
		}
		else {
			Check_Type(param_value, T_STRING);
			/* make sure param_value doesn't get freed by the GC */
			rb_ary_push(gc_array, param_value);
			paramValues[i] = StringValuePtr(param_value);
			paramLengths[i] = RSTRING_LEN(param_value);
		}

		if(param_format == Qnil)
			paramFormats[i] = 0;
		else
			paramFormats[i] = NUM2INT(param_format);
	}

	result = PQexecParams(conn, StringValuePtr(command), nParams, paramTypes, 
		(const char * const *)paramValues, paramLengths, paramFormats, resultFormat);

	rb_gc_unregister_address(&gc_array);

	xfree(paramTypes);
	xfree(paramValues);
	xfree(paramLengths);
	xfree(paramFormats);

	rb_pgresult = new_pgresult(result, conn);
	pgresult_check(self, rb_pgresult);
	if (rb_block_given_p()) {
		return rb_ensure(rb_yield, rb_pgresult, 
			pgresult_clear, rb_pgresult);
	}
	return rb_pgresult;
}

/*
 * call-seq:
 *    conn.prepare(stmt_name, sql [, param_types ] ) -> PGresult
 *
 * Prepares statement _sql_ with name _name_ to be executed later.
 * Returns a PGresult instance on success.
 * On failure, it raises a PGError exception.
 *
 * +param_types+ is an optional parameter to specify the Oids of the 
 * types of the parameters.
 *
 * If the types are not specified, they will be inferred by PostgreSQL.
 * Instead of specifying type oids, it's recommended to simply add
 * explicit casts in the query to ensure that the right type is used.
 *
 * For example: "SELECT $1::int"
 * 
 * PostgreSQL bind parameters are represented as $1, $1, $2, etc.,
 * inside the SQL query.
 */
static VALUE
pgconn_prepare(int argc, VALUE *argv, VALUE self)
{
	PGconn *conn = get_pgconn(self);
	PGresult *result = NULL;
	VALUE rb_pgresult;
	VALUE name, command, in_paramtypes;
	VALUE param;
	int i = 0;
	int nParams = 0;
	Oid *paramTypes = NULL;

	rb_scan_args(argc, argv, "21", &name, &command, &in_paramtypes);
	Check_Type(name, T_STRING);
	Check_Type(command, T_STRING);

	if(! NIL_P(in_paramtypes)) {
		Check_Type(in_paramtypes, T_ARRAY);
		nParams = RARRAY_LEN(in_paramtypes);
		paramTypes = ALLOC_N(Oid, nParams); 
		for(i = 0; i < nParams; i++) {
			param = rb_ary_entry(in_paramtypes, i);
			Check_Type(param, T_FIXNUM);
			if(param == Qnil)
				paramTypes[i] = 0;
			else
				paramTypes[i] = NUM2INT(param);
		}
	}
	result = PQprepare(conn, StringValuePtr(name), StringValuePtr(command),
			nParams, paramTypes);

	xfree(paramTypes);

	rb_pgresult = new_pgresult(result, conn);
	pgresult_check(self, rb_pgresult);
	return rb_pgresult;
}

/*
 * call-seq:
 *    conn.exec_prepared(statement_name [, params, result_format ] ) -> PGresult
 *    conn.exec_prepared(statement_name [, params, result_format ] ) {|pg_result| block }
 *
 * Execute prepared named statement specified by _statement_name_.
 * Returns a PGresult instance on success.
 * On failure, it raises a PGError exception.
 *
 * +params+ is an array of the optional bind parameters for the 
 * SQL query. Each element of the +params+ array may be either:
 *   a hash of the form:
 *     {:value  => String (value of bind parameter)
 *      :format => Fixnum (0 for text, 1 for binary)
 *     }
 *   or, it may be a String. If it is a string, that is equivalent to the hash:
 *     { :value => <string value>, :format => 0 }
 * 
 * PostgreSQL bind parameters are represented as $1, $1, $2, etc.,
 * inside the SQL query. The 0th element of the +params+ array is bound
 * to $1, the 1st element is bound to $2, etc. +nil+ is treated as +NULL+.
 *
 * The optional +result_format+ should be 0 for text results, 1
 * for binary.
 *
 * If the optional code block is given, it will be passed <i>result</i> as an argument, 
 * and the PGresult object will  automatically be cleared when the block terminates. 
 * In this instance, <code>conn.exec_prepared</code> returns the value of the block.
 */
static VALUE
pgconn_exec_prepared(int argc, VALUE *argv, VALUE self)
{
	PGconn *conn = get_pgconn(self);
	PGresult *result = NULL;
	VALUE rb_pgresult;
	VALUE name, params, in_res_fmt;
	VALUE param, param_value, param_format;
	VALUE param_value_tmp;
	VALUE sym_value, sym_format;
	VALUE gc_array;
	int i = 0;
	int nParams;
	char ** paramValues;
	int *paramLengths;
	int *paramFormats;
	int resultFormat;


	rb_scan_args(argc, argv, "12", &name, &params, &in_res_fmt);
	Check_Type(name, T_STRING);

	if(NIL_P(params)) {
		params = rb_ary_new2(0);
		resultFormat = 0;
	}
	else {
		Check_Type(params, T_ARRAY);
	}

	if(NIL_P(in_res_fmt)) {
		resultFormat = 0;
	}
	else {
		resultFormat = NUM2INT(in_res_fmt);
	}

	gc_array = rb_ary_new();
	rb_gc_register_address(&gc_array);
	sym_value = ID2SYM(rb_intern("value"));
	sym_format = ID2SYM(rb_intern("format"));
	nParams = RARRAY_LEN(params);
	paramValues = ALLOC_N(char *, nParams);
	paramLengths = ALLOC_N(int, nParams);
	paramFormats = ALLOC_N(int, nParams);
	for(i = 0; i < nParams; i++) {
		param = rb_ary_entry(params, i);
		if (TYPE(param) == T_HASH) {
			param_value_tmp = rb_hash_aref(param, sym_value);
			if(param_value_tmp == Qnil)
				param_value = param_value_tmp;
			else
				param_value = rb_obj_as_string(param_value_tmp);
			param_format = rb_hash_aref(param, sym_format);
		}
		else {
			if(param == Qnil)
				param_value = param;
			else
				param_value = rb_obj_as_string(param);
			param_format = INT2NUM(0);
		}
		if(param_value == Qnil) {
			paramValues[i] = NULL;
			paramLengths[i] = 0;
		}
		else {
			Check_Type(param_value, T_STRING);
			/* make sure param_value doesn't get freed by the GC */
			rb_ary_push(gc_array, param_value);
			paramValues[i] = StringValuePtr(param_value);
			paramLengths[i] = RSTRING_LEN(param_value);
		}

		if(param_format == Qnil)
			paramFormats[i] = 0;
		else
			paramFormats[i] = NUM2INT(param_format);
	}

	result = PQexecPrepared(conn, StringValuePtr(name), nParams, 
		(const char * const *)paramValues, paramLengths, paramFormats, 
		resultFormat);

	rb_gc_unregister_address(&gc_array);

	xfree(paramValues);
	xfree(paramLengths);
	xfree(paramFormats);

	rb_pgresult = new_pgresult(result, conn);
	pgresult_check(self, rb_pgresult);
	if (rb_block_given_p()) {
		return rb_ensure(rb_yield, rb_pgresult, 
			pgresult_clear, rb_pgresult);
	}
	return rb_pgresult;
}

/*
 * call-seq:
 *    conn.describe_prepared( statement_name ) -> PGresult
 *
 * Retrieve information about the prepared statement
 * _statement_name_.
 */
static VALUE
pgconn_describe_prepared(VALUE self, VALUE stmt_name)
{
	PGresult *result;
	VALUE rb_pgresult;
	PGconn *conn = get_pgconn(self);
	char *stmt;
	if(stmt_name == Qnil) {
		stmt = NULL;
	}
	else {
		Check_Type(stmt_name, T_STRING);
		stmt = StringValuePtr(stmt_name);
	}
	result = PQdescribePrepared(conn, stmt);
	rb_pgresult = new_pgresult(result, conn);
	pgresult_check(self, rb_pgresult);
	return rb_pgresult;
}


/*
 * call-seq:
 *    conn.describe_portal( portal_name ) -> PGresult
 *
 * Retrieve information about the portal _portal_name_.
 */
static VALUE
pgconn_describe_portal(self, stmt_name)
	VALUE self, stmt_name;
{
	PGresult *result;
	VALUE rb_pgresult;
	PGconn *conn = get_pgconn(self);
	char *stmt;
	if(stmt_name == Qnil) {
		stmt = NULL;
	}
	else {
		Check_Type(stmt_name, T_STRING);
		stmt = StringValuePtr(stmt_name);
	}
	result = PQdescribePortal(conn, stmt);
	rb_pgresult = new_pgresult(result, conn);
	pgresult_check(self, rb_pgresult);
	return rb_pgresult;
}


/*
 * call-seq:
 *    conn.make_empty_pgresult( status ) -> PGresult
 *
 * Constructs and empty PGresult with status _status_.
 * _status_ may be one of:
 * * +PGRES_EMPTY_QUERY+
 * * +PGRES_COMMAND_OK+
 * * +PGRES_TUPLES_OK+
 * * +PGRES_COPY_OUT+
 * * +PGRES_COPY_IN+
 * * +PGRES_BAD_RESPONSE+
 * * +PGRES_NONFATAL_ERROR+
 * * +PGRES_FATAL_ERROR+
 */
static VALUE
pgconn_make_empty_pgresult(VALUE self, VALUE status)
{
	PGresult *result;
	VALUE rb_pgresult;
	PGconn *conn = get_pgconn(self);
	result = PQmakeEmptyPGresult(conn, NUM2INT(status));
	rb_pgresult = new_pgresult(result, conn);
	pgresult_check(self, rb_pgresult);
	return rb_pgresult;
}


/*
 * call-seq:
 *    conn.escape_string( str ) -> String
 *    PGconn.escape_string( str ) -> String  # DEPRECATED
 *
 * Connection instance method for versions of 8.1 and higher of libpq
 * uses PQescapeStringConn, which is safer. Avoid calling as a class method,
 * the class method uses the deprecated PQescapeString() API function.
 * 
 * Returns a SQL-safe version of the String _str_.
 * This is the preferred way to make strings safe for inclusion in 
 * SQL queries.
 * 
 * Consider using exec_params, which avoids the need for passing values 
 * inside of SQL commands.
 *
 * Encoding of escaped string will be equal to client encoding of connection.
 */
static VALUE
pgconn_s_escape(VALUE self, VALUE string)
{
	char *escaped;
	int size,error;
	VALUE result;
#ifdef M17N_SUPPORTED	
	rb_encoding* enc;
#endif

	Check_Type(string, T_STRING);

	escaped = ALLOC_N(char, RSTRING_LEN(string) * 2 + 1);
	if(rb_obj_class(self) == rb_cPGconn) {
		size = PQescapeStringConn(get_pgconn(self), escaped, 
			RSTRING_PTR(string), RSTRING_LEN(string), &error);
		if(error) {
			xfree(escaped);
			rb_raise(rb_ePGError, "%s", PQerrorMessage(get_pgconn(self)));
		}
	} else {
		size = PQescapeString(escaped, RSTRING_PTR(string),
			RSTRING_LEN(string));
	}
	result = rb_str_new(escaped, size);
	xfree(escaped);
	OBJ_INFECT(result, string);

#ifdef M17N_SUPPORTED
	if(rb_obj_class(self) == rb_cPGconn) {
		enc = pgconn_get_client_encoding_as_rb_encoding(get_pgconn(self));
	} else {
		enc = rb_enc_get(string);
	}
	rb_enc_associate(result, enc);
#endif

	return result;
}

/*
 * call-seq:
 *   conn.escape_bytea( string ) -> String 
 *   PGconn.escape_bytea( string ) -> String # DEPRECATED
 *
 * Connection instance method for versions of 8.1 and higher of libpq
 * uses PQescapeByteaConn, which is safer. Avoid calling as a class method,
 * the class method uses the deprecated PQescapeBytea() API function.
 *
 * Use the instance method version of this function, it is safer than the
 * class method.
 *
 * Escapes binary data for use within an SQL command with the type +bytea+.
 * 
 * Certain byte values must be escaped (but all byte values may be escaped)
 * when used as part of a +bytea+ literal in an SQL statement. In general, to
 * escape a byte, it is converted into the three digit octal number equal to
 * the octet value, and preceded by two backslashes. The single quote (') and
 * backslash (\) characters have special alternative escape sequences.
 * #escape_bytea performs this operation, escaping only the minimally required 
 * bytes.
 * 
 * Consider using exec_params, which avoids the need for passing values inside of 
 * SQL commands.
 */
static VALUE
pgconn_s_escape_bytea(VALUE self, VALUE str)
{
	unsigned char *from, *to;
	size_t from_len, to_len;
	VALUE ret;

	Check_Type(str, T_STRING);
	from      = (unsigned char*)RSTRING_PTR(str);
	from_len  = RSTRING_LEN(str);

	if(rb_obj_class(self) == rb_cPGconn) {
		to = PQescapeByteaConn(get_pgconn(self), from, from_len, &to_len);
	} else {
		to = PQescapeBytea( from, from_len, &to_len);
	}

	ret = rb_str_new((char*)to, to_len - 1);
	OBJ_INFECT(ret, str);
	PQfreemem(to);
	return ret;
}


/*
 * call-seq:
 *   PGconn.unescape_bytea( string )
 *
 * Converts an escaped string representation of binary data into binary data --- the
 * reverse of #escape_bytea. This is needed when retrieving +bytea+ data in text format,
 * but not when retrieving it in binary format.
 *
 */
static VALUE
pgconn_s_unescape_bytea(VALUE self, VALUE str)
{
	unsigned char *from, *to;
	size_t to_len;
	VALUE ret;

	Check_Type(str, T_STRING);
	from = (unsigned char*)StringValuePtr(str);

	to = PQunescapeBytea(from, &to_len);

	ret = rb_str_new((char*)to, to_len);
	OBJ_INFECT(ret, str);
	PQfreemem(to);
	return ret;
}

/*
 * call-seq:
 *    conn.send_query(sql [, params, result_format ] ) -> nil
 *
 * Sends SQL query request specified by _sql_ to PostgreSQL for
 * asynchronous processing, and immediately returns.
 * On failure, it raises a PGError exception.
 *
 * +params+ is an optional array of the bind parameters for the SQL query.
 * Each element of the +params+ array may be either:
 *   a hash of the form:
 *     {:value  => String (value of bind parameter)
 *      :type   => Fixnum (oid of type of bind parameter)
 *      :format => Fixnum (0 for text, 1 for binary)
 *     }
 *   or, it may be a String. If it is a string, that is equivalent to the hash:
 *     { :value => <string value>, :type => 0, :format => 0 }
 * 
 * PostgreSQL bind parameters are represented as $1, $1, $2, etc.,
 * inside the SQL query. The 0th element of the +params+ array is bound
 * to $1, the 1st element is bound to $2, etc. +nil+ is treated as +NULL+.
 * 
 * If the types are not specified, they will be inferred by PostgreSQL.
 * Instead of specifying type oids, it's recommended to simply add
 * explicit casts in the query to ensure that the right type is used.
 *
 * For example: "SELECT $1::int"
 *
 * The optional +result_format+ should be 0 for text results, 1
 * for binary.
 */
static VALUE
pgconn_send_query(int argc, VALUE *argv, VALUE self)
{
	PGconn *conn = get_pgconn(self);
	int result;
	VALUE command, params, in_res_fmt;
	VALUE param, param_type, param_value, param_format;
	VALUE param_value_tmp;
	VALUE sym_type, sym_value, sym_format;
	VALUE gc_array;
	VALUE error;
	int i=0;
	int nParams;
	Oid *paramTypes;
	char ** paramValues;
	int *paramLengths;
	int *paramFormats;
	int resultFormat;

	rb_scan_args(argc, argv, "12", &command, &params, &in_res_fmt);
	Check_Type(command, T_STRING);

	/* If called with no parameters, use PQsendQuery */
	if(NIL_P(params)) {
		if(PQsendQuery(conn,StringValuePtr(command)) == 0) {
			error = rb_exc_new2(rb_ePGError, PQerrorMessage(conn));
			rb_iv_set(error, "@connection", self);
			rb_exc_raise(error);
		}
		return Qnil;
	}

	/* If called with parameters, and optionally result_format,
	 * use PQsendQueryParams
	 */
	Check_Type(params, T_ARRAY);

	if(NIL_P(in_res_fmt)) {
		resultFormat = 0;
	}
	else {
		resultFormat = NUM2INT(in_res_fmt);
	}

	gc_array = rb_ary_new();
	rb_gc_register_address(&gc_array);
	sym_type = ID2SYM(rb_intern("type"));
	sym_value = ID2SYM(rb_intern("value"));
	sym_format = ID2SYM(rb_intern("format"));
	nParams = RARRAY_LEN(params);
	paramTypes = ALLOC_N(Oid, nParams); 
	paramValues = ALLOC_N(char *, nParams);
	paramLengths = ALLOC_N(int, nParams);
	paramFormats = ALLOC_N(int, nParams);
	for(i = 0; i < nParams; i++) {
		param = rb_ary_entry(params, i);
		if (TYPE(param) == T_HASH) {
			param_type = rb_hash_aref(param, sym_type);
			param_value_tmp = rb_hash_aref(param, sym_value);
			if(param_value_tmp == Qnil)
				param_value = param_value_tmp;
			else
				param_value = rb_obj_as_string(param_value_tmp);
			param_format = rb_hash_aref(param, sym_format);
		}
		else {
			param_type = INT2NUM(0);
			if(param == Qnil)
				param_value = param;
			else
				param_value = rb_obj_as_string(param);
			param_format = INT2NUM(0);
		}

		if(param_type == Qnil)
			paramTypes[i] = 0;
		else
			paramTypes[i] = NUM2INT(param_type);

		if(param_value == Qnil) {
			paramValues[i] = NULL;
			paramLengths[i] = 0;
		}
		else {
			Check_Type(param_value, T_STRING);
			/* make sure param_value doesn't get freed by the GC */
			rb_ary_push(gc_array, param_value);
			paramValues[i] = StringValuePtr(param_value);
			paramLengths[i] = RSTRING_LEN(param_value);
		}

		if(param_format == Qnil)
			paramFormats[i] = 0;
		else
			paramFormats[i] = NUM2INT(param_format);
	}

	result = PQsendQueryParams(conn, StringValuePtr(command), nParams, paramTypes, 
		(const char * const *)paramValues, paramLengths, paramFormats, resultFormat);

	rb_gc_unregister_address(&gc_array);	

	xfree(paramTypes);
	xfree(paramValues);
	xfree(paramLengths);
	xfree(paramFormats);

	if(result == 0) {
		error = rb_exc_new2(rb_ePGError, PQerrorMessage(conn));
		rb_iv_set(error, "@connection", self);
		rb_exc_raise(error);
	}
	return Qnil;
}

/*
 * call-seq:
 *    conn.send_prepare( stmt_name, sql [, param_types ] ) -> nil
 *
 * Prepares statement _sql_ with name _name_ to be executed later.
 * Sends prepare command asynchronously, and returns immediately.
 * On failure, it raises a PGError exception.
 *
 * +param_types+ is an optional parameter to specify the Oids of the 
 * types of the parameters.
 *
 * If the types are not specified, they will be inferred by PostgreSQL.
 * Instead of specifying type oids, it's recommended to simply add
 * explicit casts in the query to ensure that the right type is used.
 *
 * For example: "SELECT $1::int"
 * 
 * PostgreSQL bind parameters are represented as $1, $1, $2, etc.,
 * inside the SQL query.
 */
static VALUE
pgconn_send_prepare(int argc, VALUE *argv, VALUE self)
{
	PGconn *conn = get_pgconn(self);
	int result;
	VALUE name, command, in_paramtypes;
	VALUE param;
	VALUE error;
	int i = 0;
	int nParams = 0;
	Oid *paramTypes = NULL;

	rb_scan_args(argc, argv, "21", &name, &command, &in_paramtypes);
	Check_Type(name, T_STRING);
	Check_Type(command, T_STRING);

	if(! NIL_P(in_paramtypes)) {
		Check_Type(in_paramtypes, T_ARRAY);
		nParams = RARRAY_LEN(in_paramtypes);
		paramTypes = ALLOC_N(Oid, nParams); 
		for(i = 0; i < nParams; i++) {
			param = rb_ary_entry(in_paramtypes, i);
			Check_Type(param, T_FIXNUM);
			if(param == Qnil)
				paramTypes[i] = 0;
			else
				paramTypes[i] = NUM2INT(param);
		}
	}
	result = PQsendPrepare(conn, StringValuePtr(name), StringValuePtr(command),
			nParams, paramTypes);

	xfree(paramTypes);

	if(result == 0) {
		error = rb_exc_new2(rb_ePGError, PQerrorMessage(conn));
		rb_iv_set(error, "@connection", self);
		rb_exc_raise(error);
	}
	return Qnil;
}

/*
 * call-seq:
 *    conn.send_query_prepared( statement_name [, params, result_format ] )
 *      -> nil
 *
 * Execute prepared named statement specified by _statement_name_
 * asynchronously, and returns immediately.
 * On failure, it raises a PGError exception.
 *
 * +params+ is an array of the optional bind parameters for the 
 * SQL query. Each element of the +params+ array may be either:
 *   a hash of the form:
 *     {:value  => String (value of bind parameter)
 *      :format => Fixnum (0 for text, 1 for binary)
 *     }
 *   or, it may be a String. If it is a string, that is equivalent to the hash:
 *     { :value => <string value>, :format => 0 }
 * 
 * PostgreSQL bind parameters are represented as $1, $1, $2, etc.,
 * inside the SQL query. The 0th element of the +params+ array is bound
 * to $1, the 1st element is bound to $2, etc. +nil+ is treated as +NULL+.
 *
 * The optional +result_format+ should be 0 for text results, 1
 * for binary.
 */
static VALUE
pgconn_send_query_prepared(int argc, VALUE *argv, VALUE self)
{
	PGconn *conn = get_pgconn(self);
	int result;
	VALUE name, params, in_res_fmt;
	VALUE param, param_value, param_format;
	VALUE param_value_tmp;
	VALUE sym_value, sym_format;
	VALUE gc_array;
	VALUE error;
	int i = 0;
	int nParams;
	char ** paramValues;
	int *paramLengths;
	int *paramFormats;
	int resultFormat;

	rb_scan_args(argc, argv, "12", &name, &params, &in_res_fmt);
	Check_Type(name, T_STRING);

	if(NIL_P(params)) {
		params = rb_ary_new2(0);
		resultFormat = 0;
	}
	else {
		Check_Type(params, T_ARRAY);
	}

	if(NIL_P(in_res_fmt)) {
		resultFormat = 0;
	}
	else {
		resultFormat = NUM2INT(in_res_fmt);
	}

	gc_array = rb_ary_new();
	rb_gc_register_address(&gc_array);
	sym_value = ID2SYM(rb_intern("value"));
	sym_format = ID2SYM(rb_intern("format"));
	nParams = RARRAY_LEN(params);
	paramValues = ALLOC_N(char *, nParams);
	paramLengths = ALLOC_N(int, nParams);
	paramFormats = ALLOC_N(int, nParams);
	for(i = 0; i < nParams; i++) {
		param = rb_ary_entry(params, i);
		if (TYPE(param) == T_HASH) {
			param_value_tmp = rb_hash_aref(param, sym_value);
			if(param_value_tmp == Qnil)
				param_value = param_value_tmp;
			else
				param_value = rb_obj_as_string(param_value_tmp);
			param_format = rb_hash_aref(param, sym_format);
		}
		else {
			if(param == Qnil)
				param_value = param;
			else
				param_value = rb_obj_as_string(param);
			param_format = INT2NUM(0);
		}

		if(param_value == Qnil) {
			paramValues[i] = NULL;
			paramLengths[i] = 0;
		}
		else {
			Check_Type(param_value, T_STRING);
			/* make sure param_value doesn't get freed by the GC */
			rb_ary_push(gc_array, param_value);
			paramValues[i] = StringValuePtr(param_value);
			paramLengths[i] = RSTRING_LEN(param_value);
		}

		if(param_format == Qnil)
			paramFormats[i] = 0;
		else
			paramFormats[i] = NUM2INT(param_format);
	}

	result = PQsendQueryPrepared(conn, StringValuePtr(name), nParams, 
		(const char * const *)paramValues, paramLengths, paramFormats, 
		resultFormat);

	rb_gc_unregister_address(&gc_array);

	xfree(paramValues);
	xfree(paramLengths);
	xfree(paramFormats);

	if(result == 0) {
		error = rb_exc_new2(rb_ePGError, PQerrorMessage(conn));
		rb_iv_set(error, "@connection", self);
		rb_exc_raise(error);
	}
	return Qnil;
}

/*
 * call-seq:
 *    conn.send_describe_prepared( statement_name ) -> nil
 *
 * Asynchronously send _command_ to the server. Does not block. 
 * Use in combination with +conn.get_result+.
 */
static VALUE
pgconn_send_describe_prepared(VALUE self, VALUE stmt_name)
{
	VALUE error;
	PGconn *conn = get_pgconn(self);
	/* returns 0 on failure */
	if(PQsendDescribePrepared(conn,StringValuePtr(stmt_name)) == 0) {
		error = rb_exc_new2(rb_ePGError, PQerrorMessage(conn));
		rb_iv_set(error, "@connection", self);
		rb_exc_raise(error);
	}
	return Qnil;
}


/*
 * call-seq:
 *    conn.send_describe_portal( portal_name ) -> nil
 *
 * Asynchronously send _command_ to the server. Does not block. 
 * Use in combination with +conn.get_result+.
 */
static VALUE
pgconn_send_describe_portal(VALUE self, VALUE portal)
{
	VALUE error;
	PGconn *conn = get_pgconn(self);
	/* returns 0 on failure */
	if(PQsendDescribePortal(conn,StringValuePtr(portal)) == 0) {
		error = rb_exc_new2(rb_ePGError, PQerrorMessage(conn));
		rb_iv_set(error, "@connection", self);
		rb_exc_raise(error);
	}
	return Qnil;
}


/*
 * call-seq:
 *    conn.get_result() -> PGresult
 *    conn.get_result() {|pg_result| block }
 *
 * Blocks waiting for the next result from a call to
 * +PGconn#send_query+ (or another asynchronous command), and returns
 * it. Returns +nil+ if no more results are available.
 *
 * Note: call this function repeatedly until it returns +nil+, or else
 * you will not be able to issue further commands.
 *
 * If the optional code block is given, it will be passed <i>result</i> as an argument, 
 * and the PGresult object will  automatically be cleared when the block terminates. 
 * In this instance, <code>conn.exec</code> returns the value of the block.
 */
static VALUE
pgconn_get_result(VALUE self)
{
	PGconn *conn = get_pgconn(self);
	PGresult *result;
	VALUE rb_pgresult;

	result = PQgetResult(conn);
	if(result == NULL)
		return Qnil;
	rb_pgresult = new_pgresult(result, conn);
	if (rb_block_given_p()) {
		return rb_ensure(rb_yield, rb_pgresult,
			pgresult_clear, rb_pgresult);
	}
	return rb_pgresult;
}

/*
 * call-seq:
 *    conn.consume_input()
 *
 * If input is available from the server, consume it.
 * After calling +consume_input+, you can check +is_busy+
 * or *notifies* to see if the state has changed.
 */
static VALUE
pgconn_consume_input(self)
	VALUE self;
{
	VALUE error;
	PGconn *conn = get_pgconn(self);
	/* returns 0 on error */
	if(PQconsumeInput(conn) == 0) {
		error = rb_exc_new2(rb_ePGError, PQerrorMessage(conn));
		rb_iv_set(error, "@connection", self);
		rb_exc_raise(error);
	}
	return Qnil;
}

/*
 * call-seq:
 *    conn.is_busy() -> Boolean
 *
 * Returns +true+ if a command is busy, that is, if
 * PQgetResult would block. Otherwise returns +false+.
 */
static VALUE
pgconn_is_busy(self)
	VALUE self;
{
	return PQisBusy(get_pgconn(self)) ? Qtrue : Qfalse;
}

/*
 * call-seq:
 *    conn.setnonblocking(Boolean) -> nil
 *
 * Sets the nonblocking status of the connection. 
 * In the blocking state, calls to PGconn#send_query
 * will block until the message is sent to the server,
 * but will not wait for the query results.
 * In the nonblocking state, calls to PGconn#send_query
 * will return an error if the socket is not ready for
 * writing.
 * Note: This function does not affect PGconn#exec, because
 * that function doesn't return until the server has 
 * processed the query and returned the results.
 * Returns +nil+.
 */
static VALUE
pgconn_setnonblocking(self, state)
	VALUE self, state;
{
	int arg;
	VALUE error;
	PGconn *conn = get_pgconn(self);
	if(state == Qtrue)
		arg = 1;
	else if (state == Qfalse)
		arg = 0;
	else
		rb_raise(rb_eArgError, "Boolean value expected");

	if(PQsetnonblocking(conn, arg) == -1) {
		error = rb_exc_new2(rb_ePGError, PQerrorMessage(conn));
		rb_iv_set(error, "@connection", self);
		rb_exc_raise(error);
	}
	return Qnil;
}


/*
 * call-seq:
 *    conn.isnonblocking() -> Boolean
 *
 * Returns +true+ if a command is busy, that is, if
 * PQgetResult would block. Otherwise returns +false+.
 */
static VALUE
pgconn_isnonblocking(self)
	VALUE self;
{
	return PQisnonblocking(get_pgconn(self)) ? Qtrue : Qfalse;
}

/*
 * call-seq:
 *    conn.flush() -> Boolean
 *
 * Attempts to flush any queued output data to the server.
 * Returns +true+ if data is successfully flushed, +false+
 * if not (can only return +false+ if connection is
 * nonblocking.
 * Raises PGError exception if some other failure occurred.
 */
static VALUE
pgconn_flush(self)
	VALUE self;
{
	PGconn *conn = get_pgconn(self);
	int ret;
	VALUE error;
	ret = PQflush(conn);
	if(ret == -1) {
		error = rb_exc_new2(rb_ePGError, PQerrorMessage(conn));
		rb_iv_set(error, "@connection", self);
		rb_exc_raise(error);
	}
	return (ret) ? Qfalse : Qtrue;
}

/*
 * call-seq:
 *    conn.cancel() -> String
 *
 * Requests cancellation of the command currently being
 * processed.
 *
 * Returns +nil+ on success, or a string containing the
 * error message if a failure occurs.
 */
static VALUE
pgconn_cancel(VALUE self)
{
	char errbuf[256];
	PGcancel *cancel;
	VALUE retval;
	int ret;

	cancel = PQgetCancel(get_pgconn(self));
	if(cancel == NULL)
		rb_raise(rb_ePGError,"Invalid connection!");

	ret = PQcancel(cancel, errbuf, 256);
	if(ret == 1)
		retval = Qnil;
	else
		retval = rb_str_new2(errbuf);

	PQfreeCancel(cancel);
	return retval;
}


/*
 * call-seq:
 *    conn.notifies()
 *
 * Returns a hash of the unprocessed notifications.
 * If there is no unprocessed notifier, it returns +nil+.
 */
static VALUE
pgconn_notifies(VALUE self)
{
	PGconn* conn = get_pgconn(self);
	PGnotify *notification;
	VALUE hash;
	VALUE sym_relname, sym_be_pid, sym_extra;
	VALUE relname, be_pid, extra;

	sym_relname = ID2SYM(rb_intern("relname"));
	sym_be_pid = ID2SYM(rb_intern("be_pid"));
	sym_extra = ID2SYM(rb_intern("extra"));

	notification = PQnotifies(conn);
	if (notification == NULL) {
		return Qnil;
	}

	hash = rb_hash_new();
	relname = rb_tainted_str_new2(notification->relname);
	be_pid = INT2NUM(notification->be_pid);
	extra = rb_tainted_str_new2(PGNOTIFY_EXTRA(notification));

	rb_hash_aset(hash, sym_relname, relname);
	rb_hash_aset(hash, sym_be_pid, be_pid);
	rb_hash_aset(hash, sym_extra, extra);

	PQfreemem(notification);
	return hash;
}


/*
 * call-seq:
 *    conn.wait_for_notify( [ timeout ] ) -> String
 *    conn.wait_for_notify( [ timeout ] ) { |event, pid| block }
 *
 * Blocks while waiting for notification(s), or until the optional
 * _timeout_ is reached, whichever comes first.  _timeout_ is
 * measured in seconds and can be fractional.
 *
 * Returns +nil+ if _timeout_ is reached, the name of the NOTIFY
 * event otherwise.  If used in block form, passes the name of the
 * NOTIFY +event+ and the generating +pid+ into the block.
 * 
 */
static VALUE
pgconn_wait_for_notify(int argc, VALUE *argv, VALUE self)
{
<<<<<<< HEAD
	PGconn *conn = get_pgconn( self );
	PGnotify *notification;
	int sd = PQsocket( conn );
	int ret;
	struct timeval timeout;
	struct timeval *ptimeout = NULL;
	VALUE timeout_in, relname = Qnil, be_pid = Qnil;
	double timeout_sec;
	fd_set sd_rset;

	if ( sd < 0 )
		rb_bug("PQsocket(conn): couldn't fetch the connection's socket!");

	if ( rb_scan_args(argc, argv, "01", &timeout_in) == 1 ) {
		timeout_sec = NUM2DBL( timeout_in );
		timeout.tv_sec = (long)timeout_sec;
		timeout.tv_usec = (long)( (timeout_sec - (long)timeout_sec) * 1e6 );
		ptimeout = &timeout;
=======
    PGconn *conn = get_pgconn(self);
    PGnotify *notify;
    int sd = PQsocket(conn);
    int ret;
    struct timeval timeout;
    struct timeval *ptimeout = NULL;
    VALUE timeout_in, relname = Qnil, be_pid = Qnil, extra = Qnil;
	VALUE block = Qnil;
    double timeout_sec;
    fd_set sd_rset;

	if (sd < 0)
		rb_bug("PQsocket(conn): couldn't fetch the connection's socket!");

    if (rb_scan_args(argc, argv, "01&", &timeout_in, &block) >= 1) {
    	timeout_sec = NUM2DBL(timeout_in);
    	timeout.tv_sec = (long)timeout_sec;
    	timeout.tv_usec = (long)((timeout_sec - (long)timeout_sec) * 1e6);
    	ptimeout = &timeout;
    }

    FD_ZERO(&sd_rset);
    FD_SET(sd, &sd_rset);
    ret = rb_thread_select(sd+1, &sd_rset, NULL, NULL, ptimeout);
    if (ret == 0) {
		return Qnil;
	} else if (ret < 0) {
		rb_sys_fail(0);
>>>>>>> d858674a
	}

	/* Check for notifications */
	while ( (notification = PQnotifies(conn)) == NULL ) {
		FD_ZERO( &sd_rset );
		FD_SET( sd, &sd_rset );

		/* Wait for the socket to become readable before checking again */
		if ( (ret = rb_thread_select(sd+1, &sd_rset, NULL, NULL, ptimeout)) < 0 )
			rb_sys_fail( 0 );

		/* Return nil if the select timed out */
		if ( ret == 0 ) return Qnil;

		/* Read the socket */
		if ( (ret = PQconsumeInput(conn)) != 1 )
			rb_raise(rb_ePGError, "PQconsumeInput == %d: %s", ret, PQerrorMessage(conn));
	}

<<<<<<< HEAD
	relname = rb_tainted_str_new2( notification->relname );
	be_pid = INT2NUM( notification->be_pid );
	PQfreemem( notification );

	if ( rb_block_given_p() )
		rb_yield_splat( rb_ary_new3(2, relname, be_pid) );
=======
    while ((notify = PQnotifies(conn)) != NULL) {
        relname = rb_tainted_str_new2(notify->relname);
        be_pid = INT2NUM(notify->be_pid);
#ifdef HAVE_ST_NOTIFY_EXTRA
		extra = rb_str_new2( notify->extra );
#endif
        PQfreemem(notify);
    }

    if ( RTEST(block) ) {
		int arity = FIX2INT( rb_funcall(block, rb_intern("arity"), 0) );

		if ( arity > 2 || arity < 0 )
			rb_yield( rb_ary_new3(3, relname, be_pid, extra) );
		else {
			rb_yield( rb_ary_new3(2, relname, be_pid) );
		}
	}
>>>>>>> d858674a

	return relname;
}


/*
 * call-seq:
 *    conn.put_copy_data( buffer ) -> Boolean
 *
 * Transmits _buffer_ as copy data to the server.
 * Returns true if the data was sent, false if it was
 * not sent (false is only possible if the connection
 * is in nonblocking mode, and this command would block).
 *
 * Raises an exception if an error occurs.
 */
static VALUE
pgconn_put_copy_data(self, buffer)
	VALUE self, buffer;
{
	int ret;
	VALUE error;
	PGconn *conn = get_pgconn(self);
	Check_Type(buffer, T_STRING);

	ret = PQputCopyData(conn, RSTRING_PTR(buffer),
			RSTRING_LEN(buffer));
	if(ret == -1) {
		error = rb_exc_new2(rb_ePGError, PQerrorMessage(conn));
		rb_iv_set(error, "@connection", self);
		rb_exc_raise(error);
	}
	return (ret) ? Qtrue : Qfalse;
}

/*
 * call-seq:
 *    conn.put_copy_end( [ error_message ] ) -> Boolean
 *
 * Sends end-of-data indication to the server.
 *
 * _error_message_ is an optional parameter, and if set,
 * forces the COPY command to fail with the string
 * _error_message_.
 *
 * Returns true if the end-of-data was sent, false if it was
 * not sent (false is only possible if the connection
 * is in nonblocking mode, and this command would block).
 */ 
static VALUE
pgconn_put_copy_end(int argc, VALUE *argv, VALUE self)
{
	VALUE str;
	VALUE error;
	int ret;
	char *error_message = NULL;
	PGconn *conn = get_pgconn(self);

	if (rb_scan_args(argc, argv, "01", &str) == 0)
		error_message = NULL;
	else
		error_message = StringValuePtr(str);

	ret = PQputCopyEnd(conn, error_message);
	if(ret == -1) {
		error = rb_exc_new2(rb_ePGError, PQerrorMessage(conn));
		rb_iv_set(error, "@connection", self);
		rb_exc_raise(error);
	}
	return (ret) ? Qtrue : Qfalse;
}

/*
 * call-seq:
 *    conn.get_copy_data( [ async = false ] ) -> String
 *
 * Return a string containing one row of data, +nil+
 * if the copy is done, or +false+ if the call would 
 * block (only possible if _async_ is true).
 *
 */
static VALUE
pgconn_get_copy_data(int argc, VALUE *argv, VALUE self )
{
	VALUE async_in;
	VALUE error;
	VALUE result_str;
	int ret;
	int async;
	char *buffer;
	PGconn *conn = get_pgconn(self);

	if (rb_scan_args(argc, argv, "01", &async_in) == 0)
		async = 0;
	else
		async = (async_in == Qfalse || async_in == Qnil) ? 0 : 1;

	ret = PQgetCopyData(conn, &buffer, async);
	if(ret == -2) { // error
		error = rb_exc_new2(rb_ePGError, PQerrorMessage(conn));
		rb_iv_set(error, "@connection", self);
		rb_exc_raise(error);
	}
	if(ret == -1) { // No data left
		return Qnil;
	}
	if(ret == 0) { // would block
		return Qfalse;
	}
	result_str = rb_tainted_str_new(buffer, ret);
	PQfreemem(buffer);
	return result_str;
}

/*
 * call-seq:
 *    conn.set_error_verbosity( verbosity ) -> Fixnum
 *
 * Sets connection's verbosity to _verbosity_ and returns
 * the previous setting. Available settings are:
 * * PQERRORS_TERSE
 * * PQERRORS_DEFAULT
 * * PQERRORS_VERBOSE
 */
static VALUE
pgconn_set_error_verbosity(VALUE self, VALUE in_verbosity)
{
	PGconn *conn = get_pgconn(self);
	PGVerbosity verbosity = NUM2INT(in_verbosity);
	return INT2FIX(PQsetErrorVerbosity(conn, verbosity));
}

/*
 * call-seq:
 *    conn.trace( stream ) -> nil
 * 
 * Enables tracing message passing between backend. The 
 * trace message will be written to the stream _stream_,
 * which must implement a method +fileno+ that returns
 * a writable file descriptor.
 */
static VALUE
pgconn_trace(VALUE self, VALUE stream)
{
	VALUE fileno;
	FILE *new_fp;
	int old_fd, new_fd;
	VALUE new_file;

	if(rb_respond_to(stream,rb_intern("fileno")) == Qfalse)
		rb_raise(rb_eArgError, "stream does not respond to method: fileno");

	fileno = rb_funcall(stream, rb_intern("fileno"), 0);
	if(fileno == Qnil)
		rb_raise(rb_eArgError, "can't get file descriptor from stream");

	/* Duplicate the file descriptor and re-open
	 * it. Then, make it into a ruby File object
	 * and assign it to an instance variable.
	 * This prevents a problem when the File
	 * object passed to this function is closed
	 * before the connection object is. */
	old_fd = NUM2INT(fileno);
	new_fd = dup(old_fd);
	new_fp = fdopen(new_fd, "w");

	if(new_fp == NULL)
		rb_raise(rb_eArgError, "stream is not writable");

	new_file = rb_funcall(rb_cIO, rb_intern("new"), 1, INT2NUM(new_fd));
	rb_iv_set(self, "@trace_stream", new_file);

	PQtrace(get_pgconn(self), new_fp);
	return Qnil;
}

/*
 * call-seq:
 *    conn.untrace() -> nil
 * 
 * Disables the message tracing.
 */
static VALUE
pgconn_untrace(VALUE self)
{
	VALUE trace_stream;
	PQuntrace(get_pgconn(self));
	trace_stream = rb_iv_get(self, "@trace_stream");
	rb_funcall(trace_stream, rb_intern("close"), 0);
	rb_iv_set(self, "@trace_stream", Qnil);
	return Qnil;
}

/*
 * call-seq:
 *   conn.set_notice_receiver {|result| ... } -> Proc
 *
 * Notice and warning messages generated by the server are not returned
 * by the query execution functions, since they do not imply failure of
 * the query. Instead they are passed to a notice handling function, and
 * execution continues normally after the handler returns. The default
 * notice handling function prints the message on <tt>stderr</tt>, but the
 * application can override this behavior by supplying its own handling
 * function.
 *
 * This function takes a new block to act as the handler, which should
 * accept a single parameter that will be a PGresult object, and returns 
 * the Proc object previously set, or +nil+ if it was previously the default.
 *
 * If you pass no arguments, it will reset the handler to the default.
 */
static VALUE
pgconn_set_notice_receiver(VALUE self)
{
	VALUE proc, old_proc;
	PGconn *conn = get_pgconn(self);

	/* If default_notice_receiver is unset, assume that the current 
	 * notice receiver is the default, and save it to a global variable. 
	 * This should not be a problem because the default receiver is
	 * always the same, so won't vary among connections.
	 */
	if(default_notice_receiver == NULL)
		default_notice_receiver = PQsetNoticeReceiver(conn, NULL, NULL);

	old_proc = rb_iv_get(self, "@notice_receiver");
	if( rb_block_given_p() ) {
		proc = rb_block_proc();
		PQsetNoticeReceiver(conn, notice_receiver_proxy, (void *)self);
	} else {
		/* if no block is given, set back to default */
		proc = Qnil;
		PQsetNoticeReceiver(conn, default_notice_receiver, NULL);
	}

	rb_iv_set(self, "@notice_receiver", proc);
	return old_proc;
}

/*
 * call-seq:
 *   conn.set_notice_processor {|message| ... } -> Proc
 *
 * Notice and warning messages generated by the server are not returned
 * by the query execution functions, since they do not imply failure of
 * the query. Instead they are passed to a notice handling function, and
 * execution continues normally after the handler returns. The default
 * notice handling function prints the message on <tt>stderr</tt>, but the
 * application can override this behavior by supplying its own handling
 * function.
 *
 * This function takes a new block to act as the handler, which should
 * accept a single parameter that will be a PGresult object, and returns 
 * the Proc object previously set, or +nil+ if it was previously the default.
 *
 * If you pass no arguments, it will reset the handler to the default.
 */
static VALUE
pgconn_set_notice_processor(VALUE self)
{
	VALUE proc, old_proc;
	PGconn *conn = get_pgconn(self);

	/* If default_notice_processor is unset, assume that the current 
	 * notice processor is the default, and save it to a global variable. 
	 * This should not be a problem because the default processor is
	 * always the same, so won't vary among connections.
	 */
	if(default_notice_processor == NULL)
		default_notice_processor = PQsetNoticeProcessor(conn, NULL, NULL);

	old_proc = rb_iv_get(self, "@notice_processor");
	if( rb_block_given_p() ) {
		proc = rb_block_proc();
		PQsetNoticeProcessor(conn, notice_processor_proxy, (void *)self);
	} else {
		/* if no block is given, set back to default */
		proc = Qnil;
		PQsetNoticeProcessor(conn, default_notice_processor, NULL);
	}

	rb_iv_set(self, "@notice_processor", proc);
	return old_proc;
}
/*
 * call-seq:
 *    conn.get_client_encoding() -> String
 * 
 * Returns the client encoding as a String.
 */
static VALUE
pgconn_get_client_encoding(VALUE self)
{
	char *encoding = (char *)pg_encoding_to_char(PQclientEncoding(get_pgconn(self)));
	return rb_tainted_str_new2(encoding);
}

/*
 * call-seq:
 *    conn.set_client_encoding( encoding )
 * 
 * Sets the client encoding to the _encoding_ String.
 */
static VALUE
pgconn_set_client_encoding(VALUE self, VALUE str)
{
	Check_Type(str, T_STRING);
	if ((PQsetClientEncoding(get_pgconn(self), StringValuePtr(str))) == -1){
		rb_raise(rb_ePGError, "invalid encoding name: %s",StringValuePtr(str));
	}
	return Qnil;
}

/*
 * call-seq:
 *    conn.transaction { |conn| ... } -> nil
 *
 * Executes a +BEGIN+ at the start of the block,
 * and a +COMMIT+ at the end of the block, or 
 * +ROLLBACK+ if any exception occurs.
 */
static VALUE
pgconn_transaction(VALUE self)
{
	PGconn *conn = get_pgconn(self);
	PGresult *result;
	VALUE rb_pgresult;
	int status;

	if (rb_block_given_p()) {
		result = PQexec(conn, "BEGIN");
		rb_pgresult = new_pgresult(result, conn);
		pgresult_check(self, rb_pgresult);
		rb_protect(rb_yield, self, &status);
		if(status == 0) {
			result = PQexec(conn, "COMMIT");
			rb_pgresult = new_pgresult(result, conn);
			pgresult_check(self, rb_pgresult);
		}
		else {
			/* exception occurred, ROLLBACK and re-raise */
			result = PQexec(conn, "ROLLBACK");
			rb_pgresult = new_pgresult(result, conn);
			pgresult_check(self, rb_pgresult);
			rb_jump_tag(status);
		}

	}
	else {
		/* no block supplied? */
		rb_raise(rb_eArgError, "Must supply block for PGconn#transaction");
	}
	return Qnil;
}

/*
 * call-seq:
 *    PGconn.quote_ident( str ) -> String
 *    conn.quote_ident( str ) -> String
 *
 * Returns a string that is safe for inclusion in a SQL query as an
 * identifier. Note: this is not a quote function for values, but for
 * identifiers.
 * 
 * For example, in a typical SQL query: <tt>SELECT FOO FROM MYTABLE</tt>
 * The identifier <tt>FOO</tt> is folded to lower case, so it actually
 * means <tt>foo</tt>. If you really want to access the case-sensitive
 * field name <tt>FOO</tt>, use this function like
 * <tt>PGconn.quote_ident('FOO')</tt>, which will return <tt>"FOO"</tt>
 * (with double-quotes). PostgreSQL will see the double-quotes, and
 * it will not fold to lower case.
 * 
 * Similarly, this function also protects against special characters,
 * and other things that might allow SQL injection if the identifier
 * comes from an untrusted source.
 */
static VALUE
pgconn_s_quote_ident(VALUE self, VALUE in_str)
{
	VALUE ret;
	char *str = StringValuePtr(in_str);
	/* result size at most NAMEDATALEN*2 plus surrounding
	 * double-quotes. */
	char buffer[NAMEDATALEN*2+2];
	unsigned int i=0,j=0;

	if(strlen(str) >= NAMEDATALEN) {
		rb_raise(rb_eArgError, 
			"Input string is longer than NAMEDATALEN-1 (%d)",
			NAMEDATALEN-1);
	}
	buffer[j++] = '"';
	for(i = 0; i < strlen(str) && str[i]; i++) {
		if(str[i] == '"') 
			buffer[j++] = '"';
		buffer[j++] = str[i];
	}
	buffer[j++] = '"';
	ret = rb_str_new(buffer,j);
	OBJ_INFECT(ret, in_str);
	return ret;
}


/*
 * call-seq:
 *    conn.block( [ timeout ] ) -> Boolean
 *
 * Blocks until the server is no longer busy, or until the 
 * optional _timeout_ is reached, whichever comes first.
 * _timeout_ is measured in seconds and can be fractional.
 * 
 * Returns +false+ if _timeout_ is reached, +true+ otherwise.
 * 
 * If +true+ is returned, +conn.is_busy+ will return +false+
 * and +conn.get_result+ will not block.
 */
static VALUE
pgconn_block( int argc, VALUE *argv, VALUE self ) {
	PGconn *conn = get_pgconn(self);
	int sd = PQsocket(conn);
	int ret;
	struct timeval timeout;
	struct timeval *ptimeout = NULL;
	VALUE timeout_in;
	double timeout_sec;
	fd_set sd_rset;

	/* Always set a timeout in WIN32, as rb_thread_select() sometimes
	 * doesn't return when a second ruby thread is running although data
	 * could be read. So we use timeout-based polling instead.
	 */
#if defined(_WIN32)
	timeout.tv_sec = 0;
	timeout.tv_usec = 10000;
	ptimeout = &timeout;
#endif

	if ( rb_scan_args(argc, argv, "01", &timeout_in) == 1 ) {
		timeout_sec = NUM2DBL( timeout_in );
		timeout.tv_sec = (long)timeout_sec;
		timeout.tv_usec = (long)((timeout_sec - (long)timeout_sec) * 1e6);
		ptimeout = &timeout;
	}

	PQconsumeInput( conn );

	while ( PQisBusy(conn) ) {
		FD_ZERO( &sd_rset );
		FD_SET( sd, &sd_rset );
		ret = rb_thread_select( sd+1, &sd_rset, NULL, NULL, ptimeout );

		/* Return false if there was a timeout argument and the select() timed out */
		if ( ret == 0 && argc ) 
			return Qfalse;

		PQconsumeInput( conn );
	} 

	return Qtrue;
}


/*
 * call-seq:
 *    conn.get_last_result( ) -> PGresult
 *
 * This function retrieves all available results
 * on the current connection (from previously issued
 * asynchronous commands like +send_query()+) and
 * returns the last non-NULL result, or +nil+ if no
 * results are available.
 *
 * This function is similar to +PGconn#get_result+
 * except that it is designed to get one and only
 * one result.
 */
static VALUE
pgconn_get_last_result(VALUE self)
{
	PGconn *conn = get_pgconn(self);
	VALUE rb_pgresult = Qnil;
	PGresult *cur, *prev;


	cur = prev = NULL;
	while ((cur = PQgetResult(conn)) != NULL) {
		int status;

		if (prev) PQclear(prev);
		prev = cur;

		status = PQresultStatus(cur);
		if (status == PGRES_COPY_OUT || status == PGRES_COPY_IN)
			break;
	}

	if (prev) {
		rb_pgresult = new_pgresult(prev, conn);
		pgresult_check(self, rb_pgresult);
	}

	return rb_pgresult;
}


/*
 * call-seq:
 *    conn.async_exec(sql [, params, result_format ] ) -> PGresult
 *    conn.async_exec(sql [, params, result_format ] ) {|pg_result| block }
 *
 * This function has the same behavior as +PGconn#exec+,
 * except that it's implemented using asynchronous command 
 * processing and ruby's +rb_thread_select+ in order to 
 * allow other threads to process while waiting for the
 * server to complete the request.
 */
static VALUE
pgconn_async_exec(int argc, VALUE *argv, VALUE self)
{
	VALUE rb_pgresult = Qnil;

	/* remove any remaining results from the queue */
	pgconn_get_last_result( self );

	pgconn_send_query( argc, argv, self );
	pgconn_block( 0, NULL, self );
	rb_pgresult = pgconn_get_last_result( self );

	if ( rb_block_given_p() ) {
		return rb_ensure( rb_yield, rb_pgresult, pgresult_clear, rb_pgresult );
	}
	return rb_pgresult;
}


/**************************************************************************
 * LARGE OBJECT SUPPORT
 **************************************************************************/

/*
 * call-seq:
 *    conn.lo_creat( [mode] ) -> Fixnum
 *
 * Creates a large object with mode _mode_. Returns a large object Oid.
 * On failure, it raises PGError exception.
 */
static VALUE
pgconn_locreat(int argc, VALUE *argv, VALUE self)
{
	Oid lo_oid;
	int mode;
	VALUE nmode;
	PGconn *conn = get_pgconn(self);

	if (rb_scan_args(argc, argv, "01", &nmode) == 0)
		mode = INV_READ;
	else
		mode = NUM2INT(nmode);

	lo_oid = lo_creat(conn, mode);
	if (lo_oid == 0)
		rb_raise(rb_ePGError, "lo_creat failed");

	return INT2FIX(lo_oid);
}

/*
 * call-seq:
 *    conn.lo_create( oid ) -> Fixnum
 *
 * Creates a large object with oid _oid_. Returns the large object Oid.
 * On failure, it raises PGError exception.
 */
static VALUE
pgconn_locreate(VALUE self, VALUE in_lo_oid)
{
	Oid ret, lo_oid;
	PGconn *conn = get_pgconn(self);
	lo_oid = NUM2INT(in_lo_oid);

	ret = lo_create(conn, in_lo_oid);
	if (ret == InvalidOid)
		rb_raise(rb_ePGError, "lo_create failed");

	return INT2FIX(ret);
}

/*
 * call-seq:
 *    conn.lo_import(file) -> Fixnum
 *
 * Import a file to a large object. Returns a large object Oid.
 *
 * On failure, it raises a PGError exception.
 */
static VALUE
pgconn_loimport(VALUE self, VALUE filename)
{
	Oid lo_oid;

	PGconn *conn = get_pgconn(self);

	Check_Type(filename, T_STRING);

	lo_oid = lo_import(conn, StringValuePtr(filename));
	if (lo_oid == 0) {
		rb_raise(rb_ePGError, "%s", PQerrorMessage(conn));
	}
	return INT2FIX(lo_oid);
}

/*
 * call-seq:
 *    conn.lo_export( oid, file ) -> nil
 *
 * Saves a large object of _oid_ to a _file_.
 */
static VALUE
pgconn_loexport(VALUE self, VALUE lo_oid, VALUE filename)
{
	PGconn *conn = get_pgconn(self);
	int oid;
	Check_Type(filename, T_STRING);

	oid = NUM2INT(lo_oid);
	if (oid < 0) {
		rb_raise(rb_ePGError, "invalid large object oid %d",oid);
	}

	if (lo_export(conn, oid, StringValuePtr(filename)) < 0) {
		rb_raise(rb_ePGError, "%s", PQerrorMessage(conn));
	}
	return Qnil;
}

/*
 * call-seq:
 *    conn.lo_open( oid, [mode] ) -> Fixnum
 *
 * Open a large object of _oid_. Returns a large object descriptor 
 * instance on success. The _mode_ argument specifies the mode for
 * the opened large object,which is either +INV_READ+, or +INV_WRITE+.
 *
 * If _mode_ is omitted, the default is +INV_READ+.
 */
static VALUE
pgconn_loopen(int argc, VALUE *argv, VALUE self)
{
	Oid lo_oid;
	int fd, mode;
	VALUE nmode, selfid;
	PGconn *conn = get_pgconn(self);

	rb_scan_args(argc, argv, "11", &selfid, &nmode);
	lo_oid = NUM2INT(selfid);
	if(NIL_P(nmode))
		mode = INV_READ;
	else
		mode = NUM2INT(nmode);

	if((fd = lo_open(conn, lo_oid, mode)) < 0) {
		rb_raise(rb_ePGError, "can't open large object: %s", PQerrorMessage(conn));
	}
	return INT2FIX(fd);
}

/*
 * call-seq:
 *    conn.lo_write( lo_desc, buffer ) -> Fixnum
 *
 * Writes the string _buffer_ to the large object _lo_desc_.
 * Returns the number of bytes written.
 */
static VALUE
pgconn_lowrite(VALUE self, VALUE in_lo_desc, VALUE buffer)
{
	int n;
	PGconn *conn = get_pgconn(self);
	int fd = NUM2INT(in_lo_desc);

	Check_Type(buffer, T_STRING);

	if( RSTRING_LEN(buffer) < 0) {
		rb_raise(rb_ePGError, "write buffer zero string");
	}
	if((n = lo_write(conn, fd, StringValuePtr(buffer), 
				RSTRING_LEN(buffer))) < 0) {
		rb_raise(rb_ePGError, "lo_write failed: %s", PQerrorMessage(conn));
	}

	return INT2FIX(n);
}

/*
 * call-seq:
 *    conn.lo_read( lo_desc, len ) -> String
 *
 * Attempts to read _len_ bytes from large object _lo_desc_,
 * returns resulting data.
 */
static VALUE
pgconn_loread(VALUE self, VALUE in_lo_desc, VALUE in_len)
{
	int ret;
  PGconn *conn = get_pgconn(self);
	int len = NUM2INT(in_len);
	int lo_desc = NUM2INT(in_lo_desc);
	VALUE str;
	char *buffer;

  buffer = ALLOC_N(char, len);
	if(buffer == NULL)
		rb_raise(rb_eNoMemError, "ALLOC failed!");

	if (len < 0){
		rb_raise(rb_ePGError,"nagative length %d given", len);
	}

	if((ret = lo_read(conn, lo_desc, buffer, len)) < 0)
		rb_raise(rb_ePGError, "lo_read failed");

	if(ret == 0) {
		xfree(buffer);
		return Qnil;
	}

	str = rb_tainted_str_new(buffer, ret);
	xfree(buffer);

	return str;
}


/*
 * call-seq:
 *    conn.lo_lseek( lo_desc, offset, whence ) -> Fixnum
 *
 * Move the large object pointer _lo_desc_ to offset _offset_.
 * Valid values for _whence_ are +SEEK_SET+, +SEEK_CUR+, and +SEEK_END+.
 * (Or 0, 1, or 2.)
 */
static VALUE
pgconn_lolseek(VALUE self, VALUE in_lo_desc, VALUE offset, VALUE whence)
{
	PGconn *conn = get_pgconn(self);
	int lo_desc = NUM2INT(in_lo_desc);
	int ret;

	if((ret = lo_lseek(conn, lo_desc, NUM2INT(offset), NUM2INT(whence))) < 0) {
		rb_raise(rb_ePGError, "lo_lseek failed");
	}

	return INT2FIX(ret);
}

/*
 * call-seq:
 *    conn.lo_tell( lo_desc ) -> Fixnum
 *
 * Returns the current position of the large object _lo_desc_.
 */
static VALUE
pgconn_lotell(VALUE self, VALUE in_lo_desc)
{
	int position;
	PGconn *conn = get_pgconn(self);
	int lo_desc = NUM2INT(in_lo_desc);

	if((position = lo_tell(conn, lo_desc)) < 0)
		rb_raise(rb_ePGError,"lo_tell failed");

	return INT2FIX(position);
}

/*
 * call-seq:
 *    conn.lo_truncate( lo_desc, len ) -> nil
 *
 * Truncates the large object _lo_desc_ to size _len_.
 */
static VALUE
pgconn_lotruncate(VALUE self, VALUE in_lo_desc, VALUE in_len)
{
	PGconn *conn = get_pgconn(self);
	int lo_desc = NUM2INT(in_lo_desc);
	size_t len = NUM2INT(in_len);

	if(lo_truncate(conn,lo_desc,len) < 0)
		rb_raise(rb_ePGError,"lo_truncate failed");

	return Qnil;
}

/*
 * call-seq:
 *    conn.lo_close( lo_desc ) -> nil
 *
 * Closes the postgres large object of _lo_desc_.
 */
static VALUE
pgconn_loclose(VALUE self, VALUE in_lo_desc)
{
	PGconn *conn = get_pgconn(self);
	int lo_desc = NUM2INT(in_lo_desc);

	if(lo_close(conn,lo_desc) < 0)
		rb_raise(rb_ePGError,"lo_close failed");

	return Qnil;
}

/*
 * call-seq:
 *    conn.lo_unlink( oid ) -> nil
 *
 * Unlinks (deletes) the postgres large object of _oid_.
 */
static VALUE
pgconn_lounlink(VALUE self, VALUE in_oid)
{
	PGconn *conn = get_pgconn(self);
	int oid = NUM2INT(in_oid);

	if (oid < 0)
		rb_raise(rb_ePGError, "invalid oid %d",oid);

	if(lo_unlink(conn,oid) < 0)
		rb_raise(rb_ePGError,"lo_unlink failed");

	return Qnil;
}

/********************************************************************
 * 
 * Document-class: PGresult
 *
 * The class to represent the query result tuples (rows). 
 * An instance of this class is created as the result of every query.
 * You may need to invoke the #clear method of the instance when finished with
 * the result for better memory performance.
 *
 * Example:
 *    require 'pg'
 *    conn = PGconn.open(:dbname => 'test')
 *    res  = conn.exec('SELECT 1 AS a, 2 AS b, NULL AS c')
 *    res.getvalue(0,0) # '1'
 *    res[0]['b']       # '2'
 *    res[0]['c']       # nil
 *  
 */

/**************************************************************************
 * PGresult INSTANCE METHODS
 **************************************************************************/

/*
 * call-seq:
 *    res.result_status() -> Fixnum
 *
 * Returns the status of the query. The status value is one of:
 * * +PGRES_EMPTY_QUERY+
 * * +PGRES_COMMAND_OK+
 * * +PGRES_TUPLES_OK+
 * * +PGRES_COPY_OUT+
 * * +PGRES_COPY_IN+
 * * +PGRES_BAD_RESPONSE+
 * * +PGRES_NONFATAL_ERROR+
 * * +PGRES_FATAL_ERROR+
 */
static VALUE
pgresult_result_status(VALUE self)
{
	return INT2FIX(PQresultStatus(get_pgresult(self)));
}

/*
 * call-seq:
 *    res.res_status( status ) -> String
 *
 * Returns the string representation of status +status+.
 *
*/
static VALUE
pgresult_res_status(VALUE self, VALUE status)
{
	VALUE ret = rb_tainted_str_new2(PQresStatus(NUM2INT(status)));
	ASSOCIATE_INDEX(ret, self);
	return ret;
}

/*
 * call-seq:
 *    res.result_error_message() -> String
 *
 * Returns the error message of the command as a string. 
 */
static VALUE
pgresult_result_error_message(VALUE self)
{
	VALUE ret = rb_tainted_str_new2(PQresultErrorMessage(get_pgresult(self)));
	ASSOCIATE_INDEX(ret, self);
	return ret;
}

/*
 * call-seq:
 *    res.result_error_field(fieldcode) -> String
 *
 * Returns the individual field of an error.
 *
 * +fieldcode+ is one of:
 * * +PG_DIAG_SEVERITY+
 * * +PG_DIAG_SQLSTATE+
 * * +PG_DIAG_MESSAGE_PRIMARY+
 * * +PG_DIAG_MESSAGE_DETAIL+
 * * +PG_DIAG_MESSAGE_HINT+
 * * +PG_DIAG_STATEMENT_POSITION+
 * * +PG_DIAG_INTERNAL_POSITION+
 * * +PG_DIAG_INTERNAL_QUERY+
 * * +PG_DIAG_CONTEXT+
 * * +PG_DIAG_SOURCE_FILE+
 * * +PG_DIAG_SOURCE_LINE+
 * * +PG_DIAG_SOURCE_FUNCTION+
 */
static VALUE
pgresult_result_error_field(VALUE self, VALUE field)
{
	PGresult *result = get_pgresult(self);
	int fieldcode = NUM2INT(field);
	VALUE ret = rb_tainted_str_new2(PQresultErrorField(result,fieldcode));
	ASSOCIATE_INDEX(ret, self);
	return ret;
}

/*
 * call-seq:
 *    res.clear() -> nil
 *
 * Clears the PGresult object as the result of the query.
 */
static VALUE
pgresult_clear(VALUE self)
{
	PQclear(get_pgresult(self));
	DATA_PTR(self) = NULL;
	return Qnil;
}

/*
 * call-seq:
 *    res.ntuples() -> Fixnum
 *
 * Returns the number of tuples in the query result.
 */
static VALUE
pgresult_ntuples(VALUE self)
{
	return INT2FIX(PQntuples(get_pgresult(self)));
}

/*
 * call-seq:
 *    res.nfields() -> Fixnum
 *
 * Returns the number of columns in the query result.
 */
static VALUE
pgresult_nfields(VALUE self)
{
	return INT2NUM(PQnfields(get_pgresult(self)));
}

/*
 * call-seq:
 *    res.fname( index ) -> String
 *
 * Returns the name of the column corresponding to _index_.
 */
static VALUE
pgresult_fname(VALUE self, VALUE index)
{
	VALUE fname;
	PGresult *result;
	int i = NUM2INT(index);

	result = get_pgresult(self);
	if (i < 0 || i >= PQnfields(result)) {
		rb_raise(rb_eArgError,"invalid field number %d", i);
	}
	fname = rb_tainted_str_new2(PQfname(result, i));
	ASSOCIATE_INDEX(fname, self);
	return fname;
}

/*
 * call-seq:
 *    res.fnumber( name ) -> Fixnum
 *
 * Returns the index of the field specified by the string _name_.
 *
 * Raises an ArgumentError if the specified _name_ isn't one of the field names;
 * raises a TypeError if _name_ is not a String.
 */
static VALUE
pgresult_fnumber(VALUE self, VALUE name)
{
	int n;

	Check_Type(name, T_STRING);

	n = PQfnumber(get_pgresult(self), StringValuePtr(name));
	if (n == -1) {
		rb_raise(rb_eArgError,"Unknown field: %s", StringValuePtr(name));
	}
	return INT2FIX(n);
}

/*
 * call-seq:
 *    res.ftable( column_number ) -> Fixnum
 *
 * Returns the Oid of the table from which the column _column_number_
 * was fetched.
 *
 * Raises ArgumentError if _column_number_ is out of range or if
 * the Oid is undefined for that column.
 */
static VALUE
pgresult_ftable(VALUE self, VALUE column_number)
{
	Oid n ;
	int col_number = NUM2INT(column_number);
	PGresult *pgresult = get_pgresult(self);

	if( col_number < 0 || col_number >= PQnfields(pgresult)) 
		rb_raise(rb_eArgError,"Invalid column index: %d", col_number);

	n = PQftable(pgresult, col_number);
	return INT2FIX(n);
}

/*
 * call-seq:
 *    res.ftablecol( column_number ) -> Fixnum
 *
 * Returns the column number (within its table) of the table from 
 * which the column _column_number_ is made up.
 *
 * Raises ArgumentError if _column_number_ is out of range or if
 * the column number from its table is undefined for that column.
 */
static VALUE
pgresult_ftablecol(VALUE self, VALUE column_number)
{
	int col_number = NUM2INT(column_number);
	PGresult *pgresult = get_pgresult(self);

	int n;

	if( col_number < 0 || col_number >= PQnfields(pgresult)) 
		rb_raise(rb_eArgError,"Invalid column index: %d", col_number);

	n = PQftablecol(pgresult, col_number);
	return INT2FIX(n);
}

/*
 * call-seq:
 *    res.fformat( column_number ) -> Fixnum
 *
 * Returns the format (0 for text, 1 for binary) of column
 * _column_number_.
 * 
 * Raises ArgumentError if _column_number_ is out of range.
 */
static VALUE
pgresult_fformat(VALUE self, VALUE column_number)
{
	PGresult *result = get_pgresult(self);
	int fnumber = NUM2INT(column_number);
	if (fnumber < 0 || fnumber >= PQnfields(result)) {
		rb_raise(rb_eArgError, "Column number is out of range: %d", 
			fnumber);
	}
	return INT2FIX(PQfformat(result, fnumber));
}

/*
 * call-seq:
 *    res.ftype( column_number )
 *
 * Returns the data type associated with _column_number_.
 *
 * The integer returned is the internal +OID+ number (in PostgreSQL)
 * of the type. To get a human-readable value for the type, use the
 * returned OID and the field's #fmod value with the format_type() SQL 
 * function:
 * 
 *   # Get the type of the second column of the result 'res'
 *   typename = conn.
 *     exec( "SELECT format_type($1,$2)", [res.ftype(1), res.fmod(1)] ).
 *     getvalue( 0, 0 )
 * 
 * Raises an ArgumentError if _column_number_ is out of range.
 */
static VALUE
pgresult_ftype(VALUE self, VALUE index)
{
	PGresult* result = get_pgresult(self);
	int i = NUM2INT(index);
	if (i < 0 || i >= PQnfields(result)) {
		rb_raise(rb_eArgError, "invalid field number %d", i);
	}
	return INT2NUM(PQftype(result, i));
}

/*
 * call-seq:
 *    res.fmod( column_number )
 *
 * Returns the type modifier associated with column _column_number_. See 
 * the #ftype method for an example of how to use this.
 * 
 * Raises an ArgumentError if _column_number_ is out of range.
 */
static VALUE
pgresult_fmod(VALUE self, VALUE column_number)
{
	PGresult *result = get_pgresult(self);
	int fnumber = NUM2INT(column_number);
	int modifier;
	if (fnumber < 0 || fnumber >= PQnfields(result)) {
		rb_raise(rb_eArgError, "Column number is out of range: %d", 
			fnumber);
	}
	modifier = PQfmod(result,fnumber);

	return INT2NUM(modifier);
}

/*
 * call-seq:
 *    res.fsize( index )
 *
 * Returns the size of the field type in bytes.  Returns <tt>-1</tt> if the field is variable sized.
 *
 *   res = conn.exec("SELECT myInt, myVarChar50 FROM foo")
 *   res.size(0) => 4
 *   res.size(1) => -1
 */
static VALUE
pgresult_fsize(VALUE self, VALUE index)
{
	PGresult *result;
	int i = NUM2INT(index);

	result = get_pgresult(self);
	if (i < 0 || i >= PQnfields(result)) {
		rb_raise(rb_eArgError,"invalid field number %d", i);
	}
	return INT2NUM(PQfsize(result, i));
}

/*
 * call-seq:
 *    res.getvalue( tup_num, field_num )
 *
 * Returns the value in tuple number _tup_num_, field _field_num_,
 * or +nil+ if the field is +NULL+.
 */
static VALUE
pgresult_getvalue(VALUE self, VALUE tup_num, VALUE field_num)
{
	VALUE ret;
	PGresult *result;
	int i = NUM2INT(tup_num);
	int j = NUM2INT(field_num);

	result = get_pgresult(self);
	if(i < 0 || i >= PQntuples(result)) {
		rb_raise(rb_eArgError,"invalid tuple number %d", i);
	}
	if(j < 0 || j >= PQnfields(result)) {
		rb_raise(rb_eArgError,"invalid field number %d", j);
	}
	if(PQgetisnull(result, i, j))
		return Qnil;
	ret = rb_tainted_str_new(PQgetvalue(result, i, j), 
				PQgetlength(result, i, j));
	ASSOCIATE_INDEX(ret, self);
	return ret;
}

/*
 * call-seq:
 *    res.getisnull(tuple_position, field_position) -> boolean
 *
 * Returns +true+ if the specified value is +nil+; +false+ otherwise.
 */
static VALUE
pgresult_getisnull(VALUE self, VALUE tup_num, VALUE field_num)
{
	PGresult *result;
	int i = NUM2INT(tup_num);
	int j = NUM2INT(field_num);

	result = get_pgresult(self);
	if (i < 0 || i >= PQntuples(result)) {
		rb_raise(rb_eArgError,"invalid tuple number %d", i);
	}
	if (j < 0 || j >= PQnfields(result)) {
		rb_raise(rb_eArgError,"invalid field number %d", j);
	}
	return PQgetisnull(result, i, j) ? Qtrue : Qfalse;
}

/*
 * call-seq:
 *    res.getlength( tup_num, field_num ) -> Fixnum
 *
 * Returns the (String) length of the field in bytes.
 *
 * Equivalent to <tt>res.value(<i>tup_num</i>,<i>field_num</i>).length</tt>.
 */
static VALUE
pgresult_getlength(VALUE self, VALUE tup_num, VALUE field_num)
{
	PGresult *result;
	int i = NUM2INT(tup_num);
	int j = NUM2INT(field_num);

	result = get_pgresult(self);
	if (i < 0 || i >= PQntuples(result)) {
		rb_raise(rb_eArgError,"invalid tuple number %d", i);
	}
	if (j < 0 || j >= PQnfields(result)) {
		rb_raise(rb_eArgError,"invalid field number %d", j);
	}
	return INT2FIX(PQgetlength(result, i, j));
}

/*
 * call-seq:
 *    res.nparams() -> Fixnum
 *
 * Returns the number of parameters of a prepared statement.
 * Only useful for the result returned by conn.describePrepared
 */
static VALUE
pgresult_nparams(VALUE self)
{
	PGresult *result;

	result = get_pgresult(self);
	return INT2FIX(PQnparams(result));
}

/*
 * call-seq:
 *    res.paramtype( param_number ) -> Oid
 *
 * Returns the Oid of the data type of parameter _param_number_.
 * Only useful for the result returned by conn.describePrepared
 */
static VALUE
pgresult_paramtype(VALUE self, VALUE param_number)
{
	PGresult *result;

	result = get_pgresult(self);
	return INT2FIX(PQparamtype(result,NUM2INT(param_number)));
}

/*
 * call-seq:
 *    res.cmd_status() -> String
 *
 * Returns the status string of the last query command.
 */
static VALUE
pgresult_cmd_status(VALUE self)
{
	VALUE ret = rb_tainted_str_new2(PQcmdStatus(get_pgresult(self)));
	ASSOCIATE_INDEX(ret, self);
	return ret;
}

/*
 * call-seq:
 *    res.cmd_tuples() -> Fixnum
 *
 * Returns the number of tuples (rows) affected by the SQL command.
 *
 * If the SQL command that generated the PGresult was not one of:
 * * +INSERT+
 * * +UPDATE+
 * * +DELETE+
 * * +MOVE+
 * * +FETCH+
 * or if no tuples were affected, <tt>0</tt> is returned.
 */
static VALUE
pgresult_cmd_tuples(VALUE self)
{
	long n;
	n = strtol(PQcmdTuples(get_pgresult(self)),NULL, 10);
	return INT2NUM(n);
}

/*
 * call-seq:
 *    res.oid_value() -> Fixnum
 *
 * Returns the +oid+ of the inserted row if applicable,
 * otherwise +nil+.
 */
static VALUE
pgresult_oid_value(VALUE self)
{
	Oid n = PQoidValue(get_pgresult(self));
	if (n == InvalidOid)
		return Qnil;
	else
		return INT2FIX(n);
}

/* Utility methods not in libpq */

/*
 * call-seq:
 *    res[ n ] -> Hash
 *
 * Returns tuple _n_ as a hash. 
 */
static VALUE
pgresult_aref(VALUE self, VALUE index)
{
	PGresult *result = get_pgresult(self);
	int tuple_num = NUM2INT(index);
	int field_num;
	VALUE fname,val;
	VALUE tuple;

	if(tuple_num < 0 || tuple_num >= PQntuples(result))
		rb_raise(rb_eIndexError, "Index %d is out of range", tuple_num);
	tuple = rb_hash_new();
	for(field_num = 0; field_num < PQnfields(result); field_num++) {
		fname = rb_tainted_str_new2(PQfname(result,field_num));
		ASSOCIATE_INDEX(fname, self);
		if(PQgetisnull(result, tuple_num, field_num)) {
			rb_hash_aset(tuple, fname, Qnil);
		}
		else {
			val = rb_tainted_str_new(PQgetvalue(result, tuple_num, field_num),
				PQgetlength(result, tuple_num, field_num));

			/* associate client encoding for text format only */
			if(0 == PQfformat(result, field_num)) {
				fflush( stdout );
				ASSOCIATE_INDEX(val, self);
			} else {
#ifdef M17N_SUPPORTED
				fflush( stdout );
				rb_enc_associate(val, rb_ascii8bit_encoding());
#endif
			}
			rb_hash_aset(tuple, fname, val);
		}
	}
	return tuple;
}


/*
 *  call-seq:
 *     res.column_values( n )   -> array
 *
 *  Returns an Array of the values from the nth column of each 
 *  tuple in the result.
 *
 */
static VALUE
pgresult_column_values(VALUE self, VALUE index)
{
	int col = NUM2INT( index );
	return make_column_result_array( self, col );
}


/*
 *  call-seq:
 *     res.field_values( field )   -> array
 *
 *  Returns an Array of the values from the given _field_ of each tuple in the result.
 *
 */
static VALUE
pgresult_field_values( VALUE self, VALUE field )
{
	PGresult *result = get_pgresult( self );
	const char *fieldname = RSTRING_PTR( field );
	int fnum = PQfnumber( result, fieldname );

	if ( fnum < 0 )
		rb_raise( rb_eIndexError, "no such field '%s' in result", fieldname );

	return make_column_result_array( self, fnum );
}


/* 
 * Make a Ruby array out of the encoded values from the specified
 * column in the given result.
 */
static VALUE
make_column_result_array( VALUE self, int col )
{
	PGresult *result = get_pgresult( self );
	int row = PQntuples( result );
	VALUE ary = rb_ary_new2( row );
	VALUE val = Qnil;

	if ( col >= PQnfields(result) )
		rb_raise( rb_eIndexError, "no column %d in result", col );

	while ( row-- ) {
		val = rb_tainted_str_new( PQgetvalue(result, row, col),
		                          PQgetlength(result, row, col) );

		/* associate client encoding for text format only */
		if ( 0 == PQfformat(result, col) ) { 
			ASSOCIATE_INDEX( val, self );
		} else {
#ifdef M17N_SUPPORTED
			rb_enc_associate( val, rb_ascii8bit_encoding() );
#endif
		}

		rb_ary_store( ary, row, val );
	}

	return ary;
}


/*
 * call-seq:
 *    res.each{ |tuple| ... }
 *
 * Invokes block for each tuple in the result set.
 */
static VALUE
pgresult_each(VALUE self)
{
	PGresult *result = get_pgresult(self);
	int tuple_num;

	for(tuple_num = 0; tuple_num < PQntuples(result); tuple_num++) {
		rb_yield(pgresult_aref(self, INT2NUM(tuple_num)));
	}
	return self;
}

/*
 * call-seq:
 *    res.fields() -> Array
 *
 * Returns an array of Strings representing the names of the fields in the result.
 */
static VALUE
pgresult_fields(VALUE self)
{
	PGresult *result;
	VALUE ary;
	int n, i;

	result = get_pgresult(self);
	n = PQnfields(result);
	ary = rb_ary_new2(n);
	for (i=0;i<n;i++) {
		VALUE val = rb_tainted_str_new2(PQfname(result, i));
		ASSOCIATE_INDEX(val, self);
		rb_ary_push(ary, val);
	}
	return ary;
}

#ifdef M17N_SUPPORTED
/**
 * The mapping from canonical encoding names in PostgreSQL to ones in Ruby.
 */
static const char * const (enc_pg2ruby_mapping[][2]) = {
	    {"BIG5",          "Big5"        },
	    {"EUC_CN",        "GB2312"      },
	    {"EUC_JP",        "EUC-JP"      },
	    {"EUC_JIS_2004",  "EUC-JP"      },
	    {"EUC_KR",        "EUC-KR"      },
	    {"EUC_TW",        "EUC-TW"      },
	    {"GB18030",       "GB18030"     },
	    {"GBK",           "GBK"         },
	    {"ISO_8859_5",    "ISO-8859-5"  },
	    {"ISO_8859_6",    "ISO-8859-6"  },
	    {"ISO_8859_7",    "ISO-8859-7"  },
	    {"ISO_8859_8",    "ISO-8859-8"  },
	    /* {"JOHAB",         "JOHAB"       }, dummy */
	    {"KOI8",          "KOI8-R"      },
	    {"KOI8R",         "KOI8-R"      },
	    {"KOI8U",         "KOI8-U"      },
	    {"LATIN1",        "ISO-8859-1"  },
	    {"LATIN2",        "ISO-8859-2"  },
	    {"LATIN3",        "ISO-8859-3"  },
	    {"LATIN4",        "ISO-8859-4"  },
	    {"LATIN5",        "ISO-8859-5"  },
	    {"LATIN6",        "ISO-8859-6"  },
	    {"LATIN7",        "ISO-8859-7"  },
	    {"LATIN8",        "ISO-8859-8"  },
	    {"LATIN9",        "ISO-8859-9"  },
	    {"LATIN10",       "ISO-8859-10" },
	    {"MULE_INTERNAL", "Emacs-Mule"  },
	    {"SJIS",          "Windows-31J" },
	    {"SHIFT_JIS_2004","Windows-31J" },
	    /* {"SQL_ASCII",     NULL          },  special case*/
	    {"UHC",           "CP949"       },
	    {"UTF8",          "UTF-8"       },
	    {"WIN866",        "IBM866"      },
	    {"WIN874",        "Windows-874" },
	    {"WIN1250",       "Windows-1250"},
	    {"WIN1251",       "Windows-1251"},
	    {"WIN1252",       "Windows-1252"},
	    {"WIN1253",       "Windows-1253"},
	    {"WIN1254",       "Windows-1254"},
	    {"WIN1255",       "Windows-1255"},
	    {"WIN1256",       "Windows-1256"},
	    {"WIN1257",       "Windows-1257"},
	    {"WIN1258",       "Windows-1258"}
};


/*
 * A cache of mapping from PostgreSQL's encoding indices to Ruby's rb_encoding*s.
 */
static struct st_table *enc_pg2ruby;
static ID s_id_index;

static int enc_get_index(VALUE val)
{
	int i = ENCODING_GET_INLINED(val);
	if (i == ENCODING_INLINE_MAX) {
		VALUE iv = rb_ivar_get(val, s_id_index);
		i = NUM2INT(iv);
	}
	return i;
}

extern int rb_enc_alias(const char *alias, const char *orig); /* declaration missing in Ruby 1.9.1 */
static rb_encoding *
find_or_create_johab(void)
{
	static const char * const aliases[] = { "JOHAB", "Windows-1361", "CP1361" };
	int enc_index;
	int i;
	for (i = 0; i < sizeof(aliases)/sizeof(aliases[0]); ++i) {
		enc_index = rb_enc_find_index(aliases[i]);
		if (enc_index > 0) return rb_enc_from_index(enc_index);
	}

	enc_index = rb_define_dummy_encoding(aliases[0]);
	for (i = 1; i < sizeof(aliases)/sizeof(aliases[0]); ++i) {
		rb_enc_alias(aliases[i], aliases[0]);
	}
	return rb_enc_from_index(enc_index);
}

/*
 * Returns the client_encoding of the given connection as a rb_encoding*
 *
 * * returns NULL if the client encoding is 'SQL_ASCII'.
 * * returns ASCII-8BIT if the client encoding is unknown.
 */
static rb_encoding *
pgconn_get_client_encoding_as_rb_encoding(PGconn* conn)
{
	rb_encoding *enc;
	int enc_id = PQclientEncoding(conn);

	if (st_lookup(enc_pg2ruby, (st_data_t)enc_id, (st_data_t*)&enc)) {
		return enc;
	}
	else {
		int i;
		const char *name = pg_encoding_to_char(enc_id);
		if (strcmp("SQL_ASCII", name) == 0) {
			enc = NULL;
			goto cache;
		}
		for (i = 0; i < sizeof(enc_pg2ruby_mapping)/sizeof(enc_pg2ruby_mapping[0]); ++i) {
			if (strcmp(name, enc_pg2ruby_mapping[i][0]) == 0) {
				enc = rb_enc_find(enc_pg2ruby_mapping[i][1]);
				goto cache;
			}
		}

		/* Ruby 1.9.1 does not supoort JOHAB */
		if (strcmp(name, "JOHAB") == 0) {
			enc = find_or_create_johab();
			goto cache;
		}

		enc = rb_ascii8bit_encoding();
	}
cache:
	st_insert(enc_pg2ruby, (st_data_t)enc_id, (st_data_t)enc);
	return enc;
}


/* 
 * Returns the given rb_encoding as the equivalent PostgreSQL encoding string.
 * 
 */
static const char *
pgconn_get_rb_encoding_as_pg_encname( rb_encoding *enc )
{
	const char *rb_encname = rb_enc_name( enc );
	const char *encname = NULL;
	int i;

	for (i = 0; i < sizeof(enc_pg2ruby_mapping)/sizeof(enc_pg2ruby_mapping[0]); ++i) {
		if (strcmp(rb_encname, enc_pg2ruby_mapping[i][1]) == 0) {
			encname = enc_pg2ruby_mapping[i][0];
		}
	}

	if ( !encname ) encname = "SQL_ASCII";

	return encname;
}


/*
 * call-seq:
 *   conn.internal_encoding() -> Encoding
 *
 * defined in Ruby 1.9 or later.
 *
 * Returns:
 * * an Encoding - client_encoding of the connection as a Ruby Encoding object.
 * * nil - the client_encoding is 'SQL_ASCII'
 */
static VALUE
pgconn_internal_encoding(VALUE self)
{
	return rb_enc_from_encoding(pgconn_get_client_encoding_as_rb_encoding(get_pgconn(self)));
}

static VALUE pgconn_external_encoding(VALUE self);

/*
 * call-seq:
 *   conn.internal_encoding = value
 *
 * A wrapper of +PGconn#set_client_encoding+.
 * defined in Ruby 1.9 or later.
 *
 * +value+ can be one of:
 * * an Encoding
 * * a String - a name of Encoding
 * * +nil+ - sets 'SQL_ASCII' to the client_encoding.
 */
static VALUE
pgconn_internal_encoding_set(VALUE self, VALUE enc)
{
	if (NIL_P(enc)) {
		pgconn_set_client_encoding(self, rb_usascii_str_new_cstr("SQL_ASCII"));
		return enc;
	}
	else if (TYPE(enc) == T_STRING && strcasecmp("JOHAB", RSTRING_PTR(enc)) == 0) {
		pgconn_set_client_encoding(self, rb_usascii_str_new_cstr("JOHAB"));
		return enc;
	}
	else {
		int i;
		const char *name; 
		name = rb_enc_name(rb_to_encoding(enc));

		/* sequential search becuase rarely called */
		for (i = 0; i < sizeof(enc_pg2ruby_mapping)/sizeof(enc_pg2ruby_mapping[0]); ++i) {
			if (strcmp(name, enc_pg2ruby_mapping[i][1]) == 0) {
				if (PQsetClientEncoding(get_pgconn(self), enc_pg2ruby_mapping[i][0]) == -1) {
					VALUE server_encoding = pgconn_external_encoding(self);
					rb_raise(rb_eEncCompatError, "imcompatible character encodings: %s and %s",
							rb_enc_name(rb_to_encoding(server_encoding)),
							enc_pg2ruby_mapping[i][0]);
				}
				return enc;
			}
		}

		/* Ruby 1.9.1 does not support JOHAB */
		if (strcasecmp(name, "JOHAB") == 0) {
			pgconn_set_client_encoding(self, rb_usascii_str_new_cstr("JOHAB"));
			return enc;
		}
	}

	enc = rb_inspect(enc);
	rb_raise(rb_ePGError, "unknown encoding: %s", StringValuePtr(enc));
}



static VALUE enc_server_encoding_getvalue(VALUE pgresult)
{
	return pgresult_getvalue(pgresult, INT2FIX(0), INT2FIX(0));
}

/*
 * call-seq:
 *   conn.external_encoding() -> Encoding
 *
 * defined in Ruby 1.9 or later.
 * * Returns the server_encoding of the connected database as a Ruby Encoding object.
 * * Maps 'SQL_ASCII' to ASCII-8BIT.
 */
static VALUE
pgconn_external_encoding(VALUE self)
{
	VALUE enc;
	enc = rb_iv_get(self, "@external_encoding");
	if (RTEST(enc)) {
		return enc;
	}
	else {
		int i;
		VALUE query = rb_usascii_str_new_cstr("SHOW server_encoding");
		VALUE pgresult = pgconn_exec(1, &query, self);
		VALUE enc_name = rb_ensure(enc_server_encoding_getvalue, pgresult, pgresult_clear, pgresult);

		if (strcmp("SQL_ASCII", StringValuePtr(enc_name)) == 0) {
			enc = rb_enc_from_encoding(rb_ascii8bit_encoding());
			goto cache;
		}
		for (i = 0; i < sizeof(enc_pg2ruby_mapping)/sizeof(enc_pg2ruby_mapping[0]); ++i) {
			if (strcmp(StringValuePtr(enc_name), enc_pg2ruby_mapping[i][0]) == 0) {
				enc = rb_enc_from_encoding(rb_enc_find(enc_pg2ruby_mapping[i][1]));
				goto cache;
			}
		}

		/* Ruby 1.9.1 does not supoort JOHAB */
		if (strcmp(StringValuePtr(enc_name), "JOHAB") == 0) {
			enc = rb_enc_from_encoding(find_or_create_johab());
			goto cache;
		}

		/* fallback */
		enc = rb_enc_from_encoding(rb_enc_find(StringValuePtr(enc_name)));
	}

cache:
	rb_iv_set(self, "@external_encoding", enc);
	return enc;
}

static void
init_m17n(void)
{
	enc_pg2ruby = st_init_numtable();
	s_id_index = rb_intern("@encoding");
	rb_define_method(rb_cPGconn, "internal_encoding", pgconn_internal_encoding, 0);
	rb_define_method(rb_cPGconn, "internal_encoding=", pgconn_internal_encoding_set, 1);
	rb_define_method(rb_cPGconn, "external_encoding", pgconn_external_encoding, 0);
}


#endif
/**************************************************************************/

void
Init_pg_ext()
{
	rb_ePGError = rb_define_class("PGError", rb_eStandardError);
	rb_cPGconn = rb_define_class("PGconn", rb_cObject);
	rb_cPGresult = rb_define_class("PGresult", rb_cObject);

	/* Library version */
	rb_define_const( rb_cPGconn, "VERSION", rb_str_new2(VERSION) );

	/*************************
	 *  PGError 
	 *************************/
	rb_define_alias(rb_ePGError, "error", "message");
	rb_define_attr(rb_ePGError, "connection", 1, 0);
	rb_define_attr(rb_ePGError, "result", 1, 0);

	/*************************
	 *  PGconn 
	 *************************/

	/******     PGconn CLASS METHODS     ******/
	rb_define_alloc_func(rb_cPGconn, pgconn_alloc);
	rb_define_singleton_alias(rb_cPGconn, "connect", "new");
	rb_define_singleton_alias(rb_cPGconn, "open", "new");
	rb_define_singleton_alias(rb_cPGconn, "setdb", "new");
	rb_define_singleton_alias(rb_cPGconn, "setdblogin", "new");
	rb_define_singleton_method(rb_cPGconn, "escape_string", pgconn_s_escape, 1);
	rb_define_singleton_alias(rb_cPGconn, "escape", "escape_string");
	rb_define_singleton_method(rb_cPGconn, "escape_bytea", pgconn_s_escape_bytea, 1);
	rb_define_singleton_method(rb_cPGconn, "unescape_bytea", pgconn_s_unescape_bytea, 1);
	rb_define_singleton_method(rb_cPGconn, "isthreadsafe", pgconn_s_isthreadsafe, 0);
	rb_define_singleton_method(rb_cPGconn, "encrypt_password", pgconn_s_encrypt_password, 2);
	rb_define_singleton_method(rb_cPGconn, "quote_ident", pgconn_s_quote_ident, 1);
	rb_define_singleton_method(rb_cPGconn, "connect_start", pgconn_s_connect_start, -1);
	rb_define_singleton_method(rb_cPGconn, "conndefaults", pgconn_s_conndefaults, 0);

	/******     PGconn CLASS CONSTANTS: Connection Status     ******/

	/* Connection succeeded */
	rb_define_const(rb_cPGconn, "CONNECTION_OK", INT2FIX(CONNECTION_OK));
	/* Connection failed */
	rb_define_const(rb_cPGconn, "CONNECTION_BAD", INT2FIX(CONNECTION_BAD));

	/******     PGconn CLASS CONSTANTS: Nonblocking connection status     ******/

	/* Waiting for connection to be made. */
	rb_define_const(rb_cPGconn, "CONNECTION_STARTED", INT2FIX(CONNECTION_STARTED));
	/* Connection OK; waiting to send. */
	rb_define_const(rb_cPGconn, "CONNECTION_MADE", INT2FIX(CONNECTION_MADE));
	/* Waiting for a response from the server. */
	rb_define_const(rb_cPGconn, "CONNECTION_AWAITING_RESPONSE", INT2FIX(CONNECTION_AWAITING_RESPONSE));
	/* Received authentication; waiting for backend start-up to ﬁnish. */
	rb_define_const(rb_cPGconn, "CONNECTION_AUTH_OK", INT2FIX(CONNECTION_AUTH_OK));
	/* Negotiating SSL encryption. */
	rb_define_const(rb_cPGconn, "CONNECTION_SSL_STARTUP", INT2FIX(CONNECTION_SSL_STARTUP));
	/* Negotiating environment-driven parameter settings. */
	rb_define_const(rb_cPGconn, "CONNECTION_SETENV", INT2FIX(CONNECTION_SETENV));

	/******     PGconn CLASS CONSTANTS: Nonblocking connection polling status     ******/

	/* Async connection is waiting to read */
	rb_define_const(rb_cPGconn, "PGRES_POLLING_READING", INT2FIX(PGRES_POLLING_READING));
	/* Async connection is waiting to write */
	rb_define_const(rb_cPGconn, "PGRES_POLLING_WRITING", INT2FIX(PGRES_POLLING_WRITING));
	/* Async connection failed or was reset */
	rb_define_const(rb_cPGconn, "PGRES_POLLING_FAILED", INT2FIX(PGRES_POLLING_FAILED));
	/* Async connection succeeded */
	rb_define_const(rb_cPGconn, "PGRES_POLLING_OK", INT2FIX(PGRES_POLLING_OK));

	/******     PGconn CLASS CONSTANTS: Transaction Status     ******/

	/* Transaction is currently idle (#transaction_status) */
	rb_define_const(rb_cPGconn, "PQTRANS_IDLE", INT2FIX(PQTRANS_IDLE));
	/* Transaction is currently active; query has been sent to the server, but not yet completed. (#transaction_status) */
	rb_define_const(rb_cPGconn, "PQTRANS_ACTIVE", INT2FIX(PQTRANS_ACTIVE));
	/* Transaction is currently idle, in a valid transaction block (#transaction_status) */
	rb_define_const(rb_cPGconn, "PQTRANS_INTRANS", INT2FIX(PQTRANS_INTRANS));
	/* Transaction is currently idle, in a failed transaction block (#transaction_status) */
	rb_define_const(rb_cPGconn, "PQTRANS_INERROR", INT2FIX(PQTRANS_INERROR));
	/* Transaction's connection is bad (#transaction_status) */
	rb_define_const(rb_cPGconn, "PQTRANS_UNKNOWN", INT2FIX(PQTRANS_UNKNOWN));

	/******     PGconn CLASS CONSTANTS: Error Verbosity     ******/

	/* Terse error verbosity level (#set_error_verbosity) */
	rb_define_const(rb_cPGconn, "PQERRORS_TERSE", INT2FIX(PQERRORS_TERSE));
	/* Default error verbosity level (#set_error_verbosity) */
	rb_define_const(rb_cPGconn, "PQERRORS_DEFAULT", INT2FIX(PQERRORS_DEFAULT));
	/* Verbose error verbosity level (#set_error_verbosity) */
	rb_define_const(rb_cPGconn, "PQERRORS_VERBOSE", INT2FIX(PQERRORS_VERBOSE));

	/******     PGconn CLASS CONSTANTS: Large Objects     ******/

	/* Flag for #lo_creat, #lo_open -- open for writing */
	rb_define_const(rb_cPGconn, "INV_WRITE", INT2FIX(INV_WRITE));
	/* Flag for #lo_creat, #lo_open -- open for reading */
	rb_define_const(rb_cPGconn, "INV_READ", INT2FIX(INV_READ));
	/* Flag for #lo_lseek -- seek from object start */
	rb_define_const(rb_cPGconn, "SEEK_SET", INT2FIX(SEEK_SET));
	/* Flag for #lo_lseek -- seek from current position */
	rb_define_const(rb_cPGconn, "SEEK_CUR", INT2FIX(SEEK_CUR));
	/* Flag for #lo_lseek -- seek from object end */
	rb_define_const(rb_cPGconn, "SEEK_END", INT2FIX(SEEK_END));

	/******     PGconn INSTANCE METHODS: Connection Control     ******/
	rb_define_method(rb_cPGconn, "initialize", pgconn_init, -1);
	rb_define_method(rb_cPGconn, "connect_poll", pgconn_connect_poll, 0);
	rb_define_method(rb_cPGconn, "finish", pgconn_finish, 0);
	rb_define_method(rb_cPGconn, "reset", pgconn_reset, 0);
	rb_define_method(rb_cPGconn, "reset_start", pgconn_reset_start, 0);
	rb_define_method(rb_cPGconn, "reset_poll", pgconn_reset_poll, 0);
	rb_define_method(rb_cPGconn, "conndefaults", pgconn_s_conndefaults, 0);
	rb_define_alias(rb_cPGconn, "close", "finish");

	/******     PGconn INSTANCE METHODS: Connection Status     ******/
	rb_define_method(rb_cPGconn, "db", pgconn_db, 0);
	rb_define_method(rb_cPGconn, "user", pgconn_user, 0);
	rb_define_method(rb_cPGconn, "pass", pgconn_pass, 0);
	rb_define_method(rb_cPGconn, "host", pgconn_host, 0);
	rb_define_method(rb_cPGconn, "port", pgconn_port, 0);
	rb_define_method(rb_cPGconn, "tty", pgconn_tty, 0);
	rb_define_method(rb_cPGconn, "options", pgconn_options, 0);
	rb_define_method(rb_cPGconn, "status", pgconn_status, 0);
	rb_define_method(rb_cPGconn, "transaction_status", pgconn_transaction_status, 0);
	rb_define_method(rb_cPGconn, "parameter_status", pgconn_parameter_status, 1);
	rb_define_method(rb_cPGconn, "protocol_version", pgconn_protocol_version, 0);
	rb_define_method(rb_cPGconn, "server_version", pgconn_server_version, 0);
	rb_define_method(rb_cPGconn, "error_message", pgconn_error_message, 0);
	rb_define_method(rb_cPGconn, "socket", pgconn_socket, 0);
	rb_define_method(rb_cPGconn, "backend_pid", pgconn_backend_pid, 0);
	rb_define_method(rb_cPGconn, "connection_needs_password", pgconn_connection_needs_password, 0);
	rb_define_method(rb_cPGconn, "connection_used_password", pgconn_connection_used_password, 0);
	//rb_define_method(rb_cPGconn, "getssl", pgconn_getssl, 0);

	/******     PGconn INSTANCE METHODS: Command Execution     ******/
	rb_define_method(rb_cPGconn, "exec", pgconn_exec, -1);
	rb_define_alias(rb_cPGconn, "query", "exec");
	rb_define_method(rb_cPGconn, "prepare", pgconn_prepare, -1);
	rb_define_method(rb_cPGconn, "exec_prepared", pgconn_exec_prepared, -1);
	rb_define_method(rb_cPGconn, "describe_prepared", pgconn_describe_prepared, 1);
	rb_define_method(rb_cPGconn, "describe_portal", pgconn_describe_portal, 1);
	rb_define_method(rb_cPGconn, "make_empty_pgresult", pgconn_make_empty_pgresult, 1);
	rb_define_method(rb_cPGconn, "escape_string", pgconn_s_escape, 1);
	rb_define_alias(rb_cPGconn, "escape", "escape_string");
	rb_define_method(rb_cPGconn, "escape_bytea", pgconn_s_escape_bytea, 1);
	rb_define_method(rb_cPGconn, "unescape_bytea", pgconn_s_unescape_bytea, 1);

	/******     PGconn INSTANCE METHODS: Asynchronous Command Processing     ******/
	rb_define_method(rb_cPGconn, "send_query", pgconn_send_query, -1);
	rb_define_method(rb_cPGconn, "send_prepare", pgconn_send_prepare, -1);
	rb_define_method(rb_cPGconn, "send_query_prepared", pgconn_send_query_prepared, -1);
	rb_define_method(rb_cPGconn, "send_describe_prepared", pgconn_send_describe_prepared, 1);
	rb_define_method(rb_cPGconn, "send_describe_portal", pgconn_send_describe_portal, 1);
	rb_define_method(rb_cPGconn, "get_result", pgconn_get_result, 0);
	rb_define_method(rb_cPGconn, "consume_input", pgconn_consume_input, 0);
	rb_define_method(rb_cPGconn, "is_busy", pgconn_is_busy, 0);
	rb_define_method(rb_cPGconn, "setnonblocking", pgconn_setnonblocking, 1);
	rb_define_method(rb_cPGconn, "isnonblocking", pgconn_isnonblocking, 0);
	rb_define_alias(rb_cPGconn, "nonblocking?", "isnonblocking");
	rb_define_method(rb_cPGconn, "flush", pgconn_flush, 0);

	/******     PGconn INSTANCE METHODS: Cancelling Queries in Progress     ******/
	rb_define_method(rb_cPGconn, "cancel", pgconn_cancel, 0);

	/******     PGconn INSTANCE METHODS: NOTIFY     ******/
	rb_define_method(rb_cPGconn, "notifies", pgconn_notifies, 0);

	/******     PGconn INSTANCE METHODS: COPY     ******/
	rb_define_method(rb_cPGconn, "put_copy_data", pgconn_put_copy_data, 1);
	rb_define_method(rb_cPGconn, "put_copy_end", pgconn_put_copy_end, -1);
	rb_define_method(rb_cPGconn, "get_copy_data", pgconn_get_copy_data, -1);

	/******     PGconn INSTANCE METHODS: Control Functions     ******/
	rb_define_method(rb_cPGconn, "set_error_verbosity", pgconn_set_error_verbosity, 1);
	rb_define_method(rb_cPGconn, "trace", pgconn_trace, 1);
	rb_define_method(rb_cPGconn, "untrace", pgconn_untrace, 0);

	/******     PGconn INSTANCE METHODS: Notice Processing     ******/
	rb_define_method(rb_cPGconn, "set_notice_receiver", pgconn_set_notice_receiver, 0);
	rb_define_method(rb_cPGconn, "set_notice_processor", pgconn_set_notice_processor, 0);

	/******     PGconn INSTANCE METHODS: Other    ******/
	rb_define_method(rb_cPGconn, "get_client_encoding", pgconn_get_client_encoding, 0);
	rb_define_method(rb_cPGconn, "set_client_encoding", pgconn_set_client_encoding, 1);
	rb_define_method(rb_cPGconn, "transaction", pgconn_transaction, 0);
	rb_define_method(rb_cPGconn, "block", pgconn_block, -1);
	rb_define_method(rb_cPGconn, "wait_for_notify", pgconn_wait_for_notify, -1);
	rb_define_alias(rb_cPGconn, "notifies_wait", "wait_for_notify");
	rb_define_method(rb_cPGconn, "quote_ident", pgconn_s_quote_ident, 1);
	rb_define_method(rb_cPGconn, "async_exec", pgconn_async_exec, -1);
	rb_define_alias(rb_cPGconn, "async_query", "async_exec");
	rb_define_method(rb_cPGconn, "get_last_result", pgconn_get_last_result, 0);

	/******     PGconn INSTANCE METHODS: Large Object Support     ******/
	rb_define_method(rb_cPGconn, "lo_creat", pgconn_locreat, -1);
	rb_define_alias(rb_cPGconn, "locreat", "lo_creat");
	rb_define_method(rb_cPGconn, "lo_create", pgconn_locreate, 1);
	rb_define_alias(rb_cPGconn, "locreate", "lo_create");
	rb_define_method(rb_cPGconn, "lo_import", pgconn_loimport, 1);
	rb_define_alias(rb_cPGconn, "loimport", "lo_import");
	rb_define_method(rb_cPGconn, "lo_export", pgconn_loexport, 2);
	rb_define_alias(rb_cPGconn, "loexport", "lo_export");
	rb_define_method(rb_cPGconn, "lo_open", pgconn_loopen, -1);
	rb_define_alias(rb_cPGconn, "loopen", "lo_open");
	rb_define_method(rb_cPGconn, "lo_write",pgconn_lowrite, 2);
	rb_define_alias(rb_cPGconn, "lowrite", "lo_write");
	rb_define_method(rb_cPGconn, "lo_read",pgconn_loread, 2);
	rb_define_alias(rb_cPGconn, "loread", "lo_read");
	rb_define_method(rb_cPGconn, "lo_lseek",pgconn_lolseek, 3);
	rb_define_alias(rb_cPGconn, "lolseek", "lo_lseek");
	rb_define_alias(rb_cPGconn, "lo_seek", "lo_lseek");
	rb_define_alias(rb_cPGconn, "loseek", "lo_lseek");
	rb_define_method(rb_cPGconn, "lo_tell",pgconn_lotell, 1);
	rb_define_alias(rb_cPGconn, "lotell", "lo_tell");
	rb_define_method(rb_cPGconn, "lo_truncate", pgconn_lotruncate, 2);
	rb_define_alias(rb_cPGconn, "lotruncate", "lo_truncate");
	rb_define_method(rb_cPGconn, "lo_close",pgconn_loclose, 1);
	rb_define_alias(rb_cPGconn, "loclose", "lo_close");
	rb_define_method(rb_cPGconn, "lo_unlink", pgconn_lounlink, 1);
	rb_define_alias(rb_cPGconn, "lounlink", "lo_unlink");

	/*************************
	 *  PGresult 
	 *************************/
	rb_include_module(rb_cPGresult, rb_mEnumerable);

	/******     PGresult CONSTANTS: result status      ******/

	/* #result_status constant: The string sent to the server was empty. */
	rb_define_const(rb_cPGresult, "PGRES_EMPTY_QUERY", INT2FIX(PGRES_EMPTY_QUERY));
	/* #result_status constant: Successful completion of a command returning no data. */
	rb_define_const(rb_cPGresult, "PGRES_COMMAND_OK", INT2FIX(PGRES_COMMAND_OK));
 	/* #result_status constant: Successful completion of a command returning data 
	   (such as a SELECT or SHOW). */
	rb_define_const(rb_cPGresult, "PGRES_TUPLES_OK", INT2FIX(PGRES_TUPLES_OK));
	/* #result_status constant: Copy Out (from server) data transfer started. */
	rb_define_const(rb_cPGresult, "PGRES_COPY_OUT", INT2FIX(PGRES_COPY_OUT));
	/* #result_status constant: Copy In (to server) data transfer started. */
	rb_define_const(rb_cPGresult, "PGRES_COPY_IN", INT2FIX(PGRES_COPY_IN));
	/* #result_status constant: The server’s response was not understood. */
	rb_define_const(rb_cPGresult, "PGRES_BAD_RESPONSE", INT2FIX(PGRES_BAD_RESPONSE));
	/* #result_status constant: A nonfatal error (a notice or warning) occurred. */
	rb_define_const(rb_cPGresult, "PGRES_NONFATAL_ERROR",INT2FIX(PGRES_NONFATAL_ERROR));
	/* #result_status constant: A fatal error occurred. */
	rb_define_const(rb_cPGresult, "PGRES_FATAL_ERROR", INT2FIX(PGRES_FATAL_ERROR));

	/******     PGresult CONSTANTS: result error field codes      ******/

	/* #result_error_field argument constant: The severity; the field contents
	 * are ERROR, FATAL, or PANIC (in an error message), or WARNING, NOTICE,
	 * DEBUG, INFO, or LOG (in a notice message), or a localized translation
	 * of one of these. Always present.
	 */
	rb_define_const(rb_cPGresult, "PG_DIAG_SEVERITY", INT2FIX(PG_DIAG_SEVERITY));
	/* #result_error_field argument constant: The SQLSTATE code for the
	 * error. The SQLSTATE code identies the type of error that has occurred;
	 * it can be used by front-end applications to perform specic operations
	 * (such as er- ror handling) in response to a particular database
	 * error. For a list of the possible SQLSTATE codes, see Appendix A.
	 * This eld is not localizable, and is always present.
	 */
	rb_define_const(rb_cPGresult, "PG_DIAG_SQLSTATE", INT2FIX(PG_DIAG_SQLSTATE));
	/* #result_error_field argument constant: The primary human-readable
	 * error message (typically one line). Always present. */
	rb_define_const(rb_cPGresult, "PG_DIAG_MESSAGE_PRIMARY", INT2FIX(PG_DIAG_MESSAGE_PRIMARY));
	/* #result_error_field argument constant: Detail: an optional secondary
	 * error message carrying more detail about the problem. Might run to
	 * multiple lines.
	 */
	rb_define_const(rb_cPGresult, "PG_DIAG_MESSAGE_DETAIL", INT2FIX(PG_DIAG_MESSAGE_DETAIL));
	/* #result_error_field argument constant: Hint: an optional suggestion
	 * what to do about the problem. This is intended to differ from detail
	 * in that it offers advice (potentially inappropriate) rather than
	 * hard facts. Might run to multiple lines.
	 */
	rb_define_const(rb_cPGresult, "PG_DIAG_MESSAGE_HINT", INT2FIX(PG_DIAG_MESSAGE_HINT));
	/* #result_error_field argument constant: A string containing a decimal
	 * integer indicating an error cursor position as an index into the
	 * original statement string. The rst character has index 1, and
	 * positions are measured in characters not bytes.
	 */
	rb_define_const(rb_cPGresult, "PG_DIAG_STATEMENT_POSITION", INT2FIX(PG_DIAG_STATEMENT_POSITION));
	/* #result_error_field argument constant: This is dened the same as
	 * the PG_DIAG_STATEMENT_POSITION eld, but it is used when the cursor
	 * position refers to an internally generated command rather than the
	 * one submitted by the client. The PG_DIAG_INTERNAL_QUERY eld will
	 * always appear when this eld appears.
	 */
	rb_define_const(rb_cPGresult, "PG_DIAG_INTERNAL_POSITION", INT2FIX(PG_DIAG_INTERNAL_POSITION));
	/* #result_error_field argument constant: The text of a failed
	 * internally-generated command. This could be, for example, a SQL
	 * query issued by a PL/pgSQL function.
	 */
	rb_define_const(rb_cPGresult, "PG_DIAG_INTERNAL_QUERY", INT2FIX(PG_DIAG_INTERNAL_QUERY));
	/* #result_error_field argument constant: An indication of the context
	 * in which the error occurred. Presently this includes a call stack
	 * traceback of active procedural language functions and internally-generated
	 * queries. The trace is one entry per line, most recent rst.
	 */
	rb_define_const(rb_cPGresult, "PG_DIAG_CONTEXT", INT2FIX(PG_DIAG_CONTEXT));
	/* #result_error_field argument constant: The le name of the source-code
	 * location where the error was reported. */
	rb_define_const(rb_cPGresult, "PG_DIAG_SOURCE_FILE", INT2FIX(PG_DIAG_SOURCE_FILE));
	/* #result_error_field argument constant: The line number of the
	 * source-code location where the error was reported. */
	rb_define_const(rb_cPGresult, "PG_DIAG_SOURCE_LINE", INT2FIX(PG_DIAG_SOURCE_LINE));
	/* #result_error_field argument constant: The name of the source-code
	 * function reporting the error. */
	rb_define_const(rb_cPGresult, "PG_DIAG_SOURCE_FUNCTION", INT2FIX(PG_DIAG_SOURCE_FUNCTION));

	/* Invalid OID constant */
	rb_define_const(rb_cPGresult, "InvalidOid", INT2FIX(InvalidOid));

	/******     PGresult INSTANCE METHODS: libpq     ******/
	rb_define_method(rb_cPGresult, "result_status", pgresult_result_status, 0);
	rb_define_method(rb_cPGresult, "res_status", pgresult_res_status, 1);
	rb_define_method(rb_cPGresult, "result_error_message", pgresult_result_error_message, 0);
	rb_define_method(rb_cPGresult, "result_error_field", pgresult_result_error_field, 1);
	rb_define_method(rb_cPGresult, "clear", pgresult_clear, 0);
	rb_define_method(rb_cPGresult, "ntuples", pgresult_ntuples, 0);
	rb_define_alias(rb_cPGresult, "num_tuples", "ntuples");
	rb_define_method(rb_cPGresult, "nfields", pgresult_nfields, 0);
	rb_define_alias(rb_cPGresult, "num_fields", "nfields");
	rb_define_method(rb_cPGresult, "fname", pgresult_fname, 1);
	rb_define_method(rb_cPGresult, "fnumber", pgresult_fnumber, 1);
	rb_define_method(rb_cPGresult, "ftable", pgresult_ftable, 1);
	rb_define_method(rb_cPGresult, "ftablecol", pgresult_ftablecol, 1);
	rb_define_method(rb_cPGresult, "fformat", pgresult_fformat, 1);
	rb_define_method(rb_cPGresult, "ftype", pgresult_ftype, 1);
	rb_define_method(rb_cPGresult, "fmod", pgresult_fmod, 1);
	rb_define_method(rb_cPGresult, "fsize", pgresult_fsize, 1);
	rb_define_method(rb_cPGresult, "getvalue", pgresult_getvalue, 2);
	rb_define_method(rb_cPGresult, "getisnull", pgresult_getisnull, 2);
	rb_define_method(rb_cPGresult, "getlength", pgresult_getlength, 2);
	rb_define_method(rb_cPGresult, "nparams", pgresult_nparams, 0);
	rb_define_method(rb_cPGresult, "paramtype", pgresult_paramtype, 1);
	rb_define_method(rb_cPGresult, "cmd_status", pgresult_cmd_status, 0);
	rb_define_method(rb_cPGresult, "cmd_tuples", pgresult_cmd_tuples, 0);
	rb_define_alias(rb_cPGresult, "cmdtuples", "cmd_tuples");
	rb_define_method(rb_cPGresult, "oid_value", pgresult_oid_value, 0);

	/******     PGresult INSTANCE METHODS: other     ******/
	rb_define_method(rb_cPGresult, "[]", pgresult_aref, 1);
	rb_define_method(rb_cPGresult, "each", pgresult_each, 0);
	rb_define_method(rb_cPGresult, "fields", pgresult_fields, 0);
	rb_define_method(rb_cPGresult, "column_values", pgresult_column_values, 1);
	rb_define_method(rb_cPGresult, "field_values", pgresult_field_values, 1);

#ifdef M17N_SUPPORTED
	init_m17n();
#endif
}<|MERGE_RESOLUTION|>--- conflicted
+++ resolved
@@ -2130,14 +2130,14 @@
 static VALUE
 pgconn_wait_for_notify(int argc, VALUE *argv, VALUE self)
 {
-<<<<<<< HEAD
 	PGconn *conn = get_pgconn( self );
 	PGnotify *notification;
 	int sd = PQsocket( conn );
 	int ret;
 	struct timeval timeout;
 	struct timeval *ptimeout = NULL;
-	VALUE timeout_in, relname = Qnil, be_pid = Qnil;
+	VALUE timeout_in, relname = Qnil, be_pid = Qnil, extra = Qnil;
+	VALUE block = Qnil;
 	double timeout_sec;
 	fd_set sd_rset;
 
@@ -2149,36 +2149,6 @@
 		timeout.tv_sec = (long)timeout_sec;
 		timeout.tv_usec = (long)( (timeout_sec - (long)timeout_sec) * 1e6 );
 		ptimeout = &timeout;
-=======
-    PGconn *conn = get_pgconn(self);
-    PGnotify *notify;
-    int sd = PQsocket(conn);
-    int ret;
-    struct timeval timeout;
-    struct timeval *ptimeout = NULL;
-    VALUE timeout_in, relname = Qnil, be_pid = Qnil, extra = Qnil;
-	VALUE block = Qnil;
-    double timeout_sec;
-    fd_set sd_rset;
-
-	if (sd < 0)
-		rb_bug("PQsocket(conn): couldn't fetch the connection's socket!");
-
-    if (rb_scan_args(argc, argv, "01&", &timeout_in, &block) >= 1) {
-    	timeout_sec = NUM2DBL(timeout_in);
-    	timeout.tv_sec = (long)timeout_sec;
-    	timeout.tv_usec = (long)((timeout_sec - (long)timeout_sec) * 1e6);
-    	ptimeout = &timeout;
-    }
-
-    FD_ZERO(&sd_rset);
-    FD_SET(sd, &sd_rset);
-    ret = rb_thread_select(sd+1, &sd_rset, NULL, NULL, ptimeout);
-    if (ret == 0) {
-		return Qnil;
-	} else if (ret < 0) {
-		rb_sys_fail(0);
->>>>>>> d858674a
 	}
 
 	/* Check for notifications */
@@ -2198,33 +2168,15 @@
 			rb_raise(rb_ePGError, "PQconsumeInput == %d: %s", ret, PQerrorMessage(conn));
 	}
 
-<<<<<<< HEAD
 	relname = rb_tainted_str_new2( notification->relname );
 	be_pid = INT2NUM( notification->be_pid );
-	PQfreemem( notification );
-
-	if ( rb_block_given_p() )
-		rb_yield_splat( rb_ary_new3(2, relname, be_pid) );
-=======
-    while ((notify = PQnotifies(conn)) != NULL) {
-        relname = rb_tainted_str_new2(notify->relname);
-        be_pid = INT2NUM(notify->be_pid);
 #ifdef HAVE_ST_NOTIFY_EXTRA
 		extra = rb_str_new2( notify->extra );
 #endif
-        PQfreemem(notify);
-    }
-
-    if ( RTEST(block) ) {
-		int arity = FIX2INT( rb_funcall(block, rb_intern("arity"), 0) );
-
-		if ( arity > 2 || arity < 0 )
-			rb_yield( rb_ary_new3(3, relname, be_pid, extra) );
-		else {
-			rb_yield( rb_ary_new3(2, relname, be_pid) );
-		}
-	}
->>>>>>> d858674a
+	PQfreemem( notification );
+
+	if ( rb_block_given_p() )
+		rb_yield_splat( rb_ary_new3(2, relname, be_pid) );
 
 	return relname;
 }
